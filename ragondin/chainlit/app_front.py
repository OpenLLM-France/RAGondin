--- conflicted
+++ resolved
@@ -3,20 +3,15 @@
 import httpx
 import chainlit as cl
 from loguru import logger
-<<<<<<< HEAD
 from openai import AsyncOpenAI
 import os
 from urllib.parse import urlparse
 from chainlit.context import get_context
-=======
-import os
->>>>>>> a946ad3f
 
 headers = {"accept": "application/json", "Content-Type": "application/json"}
 
 
 def get_base_url():
-<<<<<<< HEAD
     try:
         context = get_context()
         referer = context.session.http_referer
@@ -25,7 +20,8 @@
         return base_url
     except Exception as e:
         logger.error(f"Error retrieving Chainlit context: {e}")
-        return f"http://localhost:{os.environ['APP_PORT']}"  # Default fallback URL
+        port = os.environ.get("CONTAINER_PORT", "8080")
+        return f"http://localhost:{port}"  # Default fallback URL
 
 
 @cl.set_chat_profiles
@@ -60,14 +56,6 @@
     except Exception as e:
         await cl.Message(content=f"An error occured: {str(e)}").send()
 
-=======
-    base = "http://localhost:"
-    port = os.environ.get("CONTAINER_PORT", "8080")
-    return base + port
-
-
-# this file is in the docker along with the fastapi running at port CONTAINER_PORT (default 8080)
->>>>>>> a946ad3f
 
 @cl.on_chat_start
 async def on_chat_start():
