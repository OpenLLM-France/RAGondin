import json
from pathlib import Path
import httpx
import chainlit as cl
from loguru import logger
from openai import AsyncOpenAI
from urllib.parse import urlparse
from chainlit.context import get_context
import os


AUTH_TOKEN = os.environ.get("AUTH_TOKEN", "")
headers = {
    "accept": "application/json",
    "Content-Type": "application/json",
}
if AUTH_TOKEN:
    headers["Authorization"] = f"Bearer {AUTH_TOKEN}"


def get_base_url():
    try:
        context = get_context()
        referer = context.session.http_referer
        parsed_url = urlparse(referer)  # Parse the referer URL
        base_url = f"{parsed_url.scheme}://{parsed_url.netloc}"
        return base_url
    except Exception as e:
        logger.error(f"Error retrieving Chainlit context: {e}")
        port = os.environ.get("APP_iPORT", "8080")
        logger.info(f"PORT: {port}")
        return f"http://localhost:{port}"  # Default fallback URL


@cl.set_chat_profiles
async def chat_profile():
    base_url = get_base_url()
    client = AsyncOpenAI(
        base_url=f"{base_url}/v1",
        api_key=AUTH_TOKEN if AUTH_TOKEN else "sk-1234",
    )
    try:
        output = await client.models.list()
        models = output.data
        chat_profiles = []
        for i, m in enumerate(models, start=1):
            partition = m.id.split("ragondin-")[1]
            description_template = "You are interacting with the **{name}** LLM.\n" + (
                "The LLM's answers will be grounded on **all** partitions."
                if "all" in m.id
                else "The LLM's answers will be grounded only on the partition named **{partition}**."
            )
            chat_profiles.append(
                cl.ChatProfile(
                    name=m.id,
                    markdown_description=description_template.format(
                        name=m.id, partition=partition
                    ),
                    icon=f"https://picsum.photos/{250 + i}",
                )
            )
        return chat_profiles
    except Exception as e:
        await cl.Message(content=f"An error occured: {str(e)}").send()


@cl.on_chat_start
async def on_chat_start():
    base_url = get_base_url()
    logger.debug(f"BASE URL: {base_url}")
    cl.user_session.set("messages", [])
    logger.debug("New Chat Started")
    try:
        async with httpx.AsyncClient(
            timeout=httpx.Timeout(timeout=httpx.Timeout(4 * 60.0)), headers=headers
        ) as client:
            response = await client.get(url=f"{base_url}/health_check", headers=headers)
            print(response.text)
    except Exception as e:
        logger.error(f"An error happened: {e}")
        logger.warning("Make sur the fastapi is up!!")
    cl.user_session.set("BASE URL", base_url)


async def __fetch_page_content(chunk_url):
    async with httpx.AsyncClient() as client:
        response = await client.get(chunk_url, headers=headers)
        response.raise_for_status()  # raises exception for 4xx/5xx responses
        data = response.json()
        return data.get("page_content", "")


async def __format_sources(metadata_sources, only_txt=False):
    if not metadata_sources:
        return None, None

    d = {}
    for i, s in enumerate(metadata_sources):
        filename = Path(s["filename"])
        file_url = s["file_url"]
<<<<<<< HEAD
        # logger.info(f"URL: {file_url}")
        doc_id = s["doc_id"]
        page = s["page"]
        chunk_id = s["_id"]
=======
        logger.info(f"URL: {file_url}")
        page = s["page"]

        source_name = f"{filename}" + (
            f" (page: {page})"
            if filename.suffix in [".pdf", ".pptx", ".docx", ".doc"]
            else ""
        )

>>>>>>> 94c6a14d
        if only_txt:
            chunk_content = await __fetch_page_content(chunk_url=s["chunk_url"])
            elem = cl.Text(content=chunk_content, name=source_name, display="side")
        else:
            match filename.suffix.lower():
                case ".pdf":
                    elem = cl.Pdf(
                        name=source_name,
                        url=file_url,
                        page=int(s["page"]),
                        display="side",
                    )
                case suffix if suffix in [".png", ".jpg", ".jpeg"]:
                    elem = cl.Image(name=source_name, url=file_url, display="side")
                case ".mp4":
                    elem = cl.Video(name=source_name, url=file_url, display="side")
                case ".mp3":
                    elem = cl.Audio(name=source_name, url=file_url, display="side")
                case _:
                    chunk_content = await __fetch_page_content(chunk_url=s["chunk_url"])
                    elem = cl.Text(
                        content=chunk_content, name=source_name, display="side"
                    )

            d[source_name] = elem

    source_names = list(d.keys())
    elements = list(d.values())

    return elements, source_names


@cl.on_message
async def on_message(message: cl.Message):
    messages: list = cl.user_session.get("messages", [])
    model: str = cl.user_session.get("chat_profile")

    base_url = get_base_url()
    client = AsyncOpenAI(
        base_url=f"{base_url}/v1",
        api_key=AUTH_TOKEN if AUTH_TOKEN else "sk-1234",
    )

    messages.append({"role": "user", "content": message.content})
    data = {
        "model": model,
        "messages": messages,
        "temperature": 0.2,
        "stream": True,
        "frequency_penalty": 0.4,
    }

    async with cl.Step(name="Searching for relevant documents..."):
        response_content = ""
        sources, elements, source_names = None, None, None
        # Create message content to display
        msg = cl.Message(content="")
        await msg.send()

        try:
            # Stream the response using OpenAI client directly
            stream = await client.chat.completions.create(**data)
            async for chunk in stream:
                if sources is None:
                    extra = json.loads(chunk.extra)
                    sources = extra["sources"]
                    elements, source_names = await __format_sources(sources)
                    msg.elements = elements if elements else []
                    await msg.update()

                if chunk.choices and chunk.choices[0].delta.content:
                    token = chunk.choices[0].delta.content
                    response_content += token
                    await msg.stream_token(token)

            await msg.update()
            messages.append({"role": "assistant", "content": response_content})
            cl.user_session.set("messages", messages)

            # Show sources
            if source_names:
                s = "\n\n" + "-" * 50 + "\n\nSources: \n" + "\n".join(source_names)
                await msg.stream_token(s)
                await msg.update()
        except Exception as e:
            logger.error(f"Error during chat completion: {e}")
            await cl.Message(content=f"An error occurred: {str(e)}").send()


if __name__ == "__main__":
    from chainlit.cli import run_chainlit

    run_chainlit(__file__)<|MERGE_RESOLUTION|>--- conflicted
+++ resolved
@@ -98,14 +98,10 @@
     for i, s in enumerate(metadata_sources):
         filename = Path(s["filename"])
         file_url = s["file_url"]
-<<<<<<< HEAD
-        # logger.info(f"URL: {file_url}")
+        logger.info(f"URL: {file_url}")
         doc_id = s["doc_id"]
         page = s["page"]
         chunk_id = s["_id"]
-=======
-        logger.info(f"URL: {file_url}")
-        page = s["page"]
 
         source_name = f"{filename}" + (
             f" (page: {page})"
@@ -113,7 +109,6 @@
             else ""
         )
 
->>>>>>> 94c6a14d
         if only_txt:
             chunk_content = await __fetch_page_content(chunk_url=s["chunk_url"])
             elem = cl.Text(content=chunk_content, name=source_name, display="side")
