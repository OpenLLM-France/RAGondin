import json
import os
from pathlib import Path
from urllib.parse import urlparse

import chainlit as cl
import httpx
from chainlit.context import get_context
<<<<<<< HEAD
from openai import AsyncOpenAI
from utils.logger import get_logger

logger = get_logger()
=======
import os
from dotenv import load_dotenv

load_dotenv()
>>>>>>> 8496a774

PERSISTENCY = os.environ.get("CHAINLIT_DATALAYER_COMPOSE", "") != ""
AUTH_TOKEN = os.environ.get("AUTH_TOKEN", "")

headers = {
    "accept": "application/json",
    "Content-Type": "application/json",
}
if AUTH_TOKEN:
    headers["Authorization"] = f"Bearer {AUTH_TOKEN}"


if PERSISTENCY:

    @cl.password_auth_callback
    def auth_callback(username: str, password: str):
        # Fetch the user matching username from your database
        # and compare the hashed password with the value stored in the database
        if (username, password) == ("admin", "admin"):
            return cl.User(
                identifier="admin",
                metadata={"role": "admin", "provider": "credentials"},
            )
        else:
            return None

    @cl.on_chat_resume
    async def on_chat_resume(thread):
        pass


def get_base_url():
    try:
        context = get_context()
        referer = context.session.http_referer
        parsed_url = urlparse(referer)  # Parse the referer URL
        base_url = f"{parsed_url.scheme}://{parsed_url.netloc}"
        return base_url
    except Exception:
        logger.exception("Error retrieving Chainlit context")
        port = os.environ.get("APP_iPORT", "8080")
        return f"http://localhost:{port}"  # Default fallback URL


@cl.set_chat_profiles
async def chat_profile():
    base_url = get_base_url()
    client = AsyncOpenAI(
        base_url=f"{base_url}/v1",
        api_key=AUTH_TOKEN if AUTH_TOKEN else "sk-1234",
    )
    try:
        output = await client.models.list()
        models = output.data
        chat_profiles = []
        for i, m in enumerate(models, start=1):
            partition = m.id.split("ragondin-")[1]
            description_template = "You are interacting with the **{name}** LLM.\n" + (
                "The LLM's answers will be grounded on **all** partitions."
                if "all" in m.id
                else "The LLM's answers will be grounded only on the partition named **{partition}**."
            )
            chat_profiles.append(
                cl.ChatProfile(
                    name=m.id,
                    markdown_description=description_template.format(
                        name=m.id, partition=partition
                    ),
                    icon=f"https://picsum.photos/{250 + i}",
                )
            )
        return chat_profiles
    except Exception as e:
        await cl.Message(content=f"An error occured: {str(e)}").send()


@cl.on_chat_start
async def on_chat_start():
    base_url = get_base_url()
    cl.user_session.set("messages", [])
    logger.debug("New Chat Started", base_url=base_url)
    try:
        async with httpx.AsyncClient(
            timeout=httpx.Timeout(timeout=httpx.Timeout(4 * 60.0)), headers=headers
        ) as client:
            response = await client.get(url=f"{base_url}/health_check", headers=headers)
            print(response.text)
    except Exception:
        logger.exception("An error occured while checking the API health")
        logger.warning("Make sur the fastapi is up!!")
    cl.user_session.set("BASE URL", base_url)


async def __fetch_page_content(chunk_url):
    async with httpx.AsyncClient() as client:
        response = await client.get(chunk_url, headers=headers)
        response.raise_for_status()  # raises exception for 4xx/5xx responses
        data = response.json()
        return data.get("page_content", "")


async def __format_sources(metadata_sources, only_txt=False):
    if not metadata_sources:
        return None, None

    d = {}
    for i, s in enumerate(metadata_sources):
        filename = Path(s["filename"])
        file_url = s["file_url"]
        page = s["page"]

        source_name = f"{filename}" + (
            f" (page: {page})"
            if filename.suffix in [".pdf", ".pptx", ".docx", ".doc"]
            else ""
        )

        if only_txt:
            chunk_content = await __fetch_page_content(chunk_url=s["chunk_url"])
            elem = cl.Text(content=chunk_content, name=source_name, display="side")
        else:
            match filename.suffix.lower():
                case ".pdf":
                    elem = cl.Pdf(
                        name=source_name,
                        url=file_url,
                        page=int(s["page"]),
                        display="side",
                    )
                case suffix if suffix in [".png", ".jpg", ".jpeg"]:
                    elem = cl.Image(name=source_name, url=file_url, display="side")
                case ".mp4":
                    elem = cl.Video(name=source_name, url=file_url, display="side")
                case ".mp3":
                    elem = cl.Audio(name=source_name, url=file_url, display="side")
                case _:
                    chunk_content = await __fetch_page_content(chunk_url=s["chunk_url"])
                    elem = cl.Text(
                        content=chunk_content, name=source_name, display="side"
                    )

            d[source_name] = elem

    source_names = list(d.keys())
    elements = list(d.values())

    return elements, source_names


@cl.on_message
async def on_message(message: cl.Message):
    messages: list = cl.user_session.get("messages", [])
    model: str = cl.user_session.get("chat_profile")

    base_url = get_base_url()
    client = AsyncOpenAI(
        base_url=f"{base_url}/v1",
        api_key=AUTH_TOKEN if AUTH_TOKEN else "sk-1234",
    )

    messages.append({"role": "user", "content": message.content})
    data = {
        "model": model,
        "messages": messages,
        "temperature": 0.2,
        "stream": True,
        "frequency_penalty": 0.4,
    }

    async with cl.Step(name="Searching for relevant documents..."):
        response_content = ""
        sources, elements, source_names = None, None, None
        # Create message content to display
        msg = cl.Message(content="")
        await msg.send()

        try:
            # Stream the response using OpenAI client directly
            stream = await client.chat.completions.create(**data)
            async for chunk in stream:
                if sources is None:
                    extra = json.loads(chunk.extra)
                    sources = extra["sources"]

                if chunk.choices and chunk.choices[0].delta.content:
                    token = chunk.choices[0].delta.content
                    response_content += token
                    await msg.stream_token(token)

            await msg.update()
            messages.append({"role": "assistant", "content": response_content})
            cl.user_session.set("messages", messages)

            # Show sources
            elements, source_names = await __format_sources(sources)
            msg.elements = elements if elements else []
            if source_names:
                s = "\n\n" + "-" * 50 + "\n\nSources: \n" + "\n".join(source_names)
                await msg.stream_token(s)
                await msg.update()
        except Exception as e:
            logger.exception("Error during chat completion")
            await cl.Message(content=f"An error occurred: {str(e)}").send()


if __name__ == "__main__":
    from chainlit.cli import run_chainlit

    run_chainlit(__file__)<|MERGE_RESOLUTION|>--- conflicted
+++ resolved
@@ -6,17 +6,12 @@
 import chainlit as cl
 import httpx
 from chainlit.context import get_context
-<<<<<<< HEAD
 from openai import AsyncOpenAI
 from utils.logger import get_logger
 
+from dotenv import load_dotenv
+load_dotenv()
 logger = get_logger()
-=======
-import os
-from dotenv import load_dotenv
-
-load_dotenv()
->>>>>>> 8496a774
 
 PERSISTENCY = os.environ.get("CHAINLIT_DATALAYER_COMPOSE", "") != ""
 AUTH_TOKEN = os.environ.get("AUTH_TOKEN", "")
