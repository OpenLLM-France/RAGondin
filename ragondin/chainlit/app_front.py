--- conflicted
+++ resolved
@@ -87,11 +87,8 @@
         history.clear()
         logger.debug("New Chat Started")
         async with httpx.AsyncClient(timeout=httpx.Timeout(60.0)) as client:
-<<<<<<< HEAD
             response = await client.get(url=f"{base_url}/health_check")
-=======
-            response = await client.get(url=base_url.format(method='health_check'))
->>>>>>> 8a227ed0
+
             print(response.text)
     except Exception as e:
         logger.error(f"An error happened: {e}")
