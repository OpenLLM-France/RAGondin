import json
from pathlib import Path
import httpx
import chainlit as cl
from loguru import logger
from openai import AsyncOpenAI
from urllib.parse import urlparse
from chainlit.context import get_context
import os

<<<<<<< HEAD
AUTH_TOKEN = os.environ.get("AUTH_TOKEN", "")
=======
>>>>>>> 1a3bf46c

AUTH_TOKEN = os.environ.get("AUTH_TOKEN", "")
headers = {
    "accept": "application/json",
    "Content-Type": "application/json",
}
if AUTH_TOKEN:
    headers["Authorization"] = f"Bearer {AUTH_TOKEN}"


def get_base_url():
    try:
        context = get_context()
        referer = context.session.http_referer
        parsed_url = urlparse(referer)  # Parse the referer URL
        base_url = f"{parsed_url.scheme}://{parsed_url.netloc}"
        return base_url
    except Exception as e:
        logger.error(f"Error retrieving Chainlit context: {e}")
        port = os.environ.get("APP_iPORT", "8080")
        logger.info(f"PORT: {port}")
        return f"http://localhost:{port}"  # Default fallback URL


@cl.set_chat_profiles
async def chat_profile():
    base_url = get_base_url()
    client = AsyncOpenAI(
        base_url=f"{base_url}/v1",
        api_key=AUTH_TOKEN if AUTH_TOKEN else "sk-1234",
    )
    try:
        output = await client.models.list()
        models = output.data
        chat_profiles = []
        for i, m in enumerate(models, start=1):
            partition = m.id.split("ragondin-")[1]
            description_template = "You are interacting with the **{name}** LLM.\n" + (
                "The LLM's answers will be grounded on **all** partitions."
                if "all" in m.id
                else "The LLM's answers will be grounded only on the partition named **{partition}**."
            )
            chat_profiles.append(
                cl.ChatProfile(
                    name=m.id,
                    markdown_description=description_template.format(
                        name=m.id, partition=partition
                    ),
                    icon=f"https://picsum.photos/{250 + i}",
                )
            )
        return chat_profiles
    except Exception as e:
        await cl.Message(content=f"An error occured: {str(e)}").send()


@cl.on_chat_start
async def on_chat_start():
    base_url = get_base_url()
    logger.debug(f"BASE URL: {base_url}")
    cl.user_session.set("messages", [])
    logger.debug("New Chat Started")
    try:
        async with httpx.AsyncClient(
            timeout=httpx.Timeout(timeout=httpx.Timeout(4 * 60.0)), headers=headers
        ) as client:
            response = await client.get(url=f"{base_url}/health_check", headers=headers)
            print(response.text)
    except Exception as e:
        logger.error(f"An error happened: {e}")
        logger.warning("Make sur the fastapi is up!!")
    cl.user_session.set("BASE URL", base_url)


async def __fetch_page_content(chunk_url):
    async with httpx.AsyncClient() as client:
        response = await client.get(chunk_url, headers=headers)
        response.raise_for_status()  # raises exception for 4xx/5xx responses
        data = response.json()
        return data.get("page_content", "")


async def __format_sources(metadata_sources, only_txt=False):
    if not metadata_sources:
        return None, None

    d = {}
    for i, s in enumerate(metadata_sources):
        filename = Path(s["filename"])
        file_url = s["file_url"]
        logger.info(f"URL: {file_url}")
        page = s["page"]

        source_name = f"{filename}" + (
            f" (page: {page})"
            if filename.suffix in [".pdf", ".pptx", ".docx", ".doc"]
            else ""
        )

        if only_txt:
            chunk_content = await __fetch_page_content(chunk_url=s["chunk_url"])
            elem = cl.Text(content=chunk_content, name=source_name, display="side")
        else:
            match filename.suffix.lower():
                case ".pdf":
                    elem = cl.Pdf(
                        name=source_name,
                        url=file_url,
                        page=int(s["page"]),
                        display="side",
                    )
<<<<<<< HEAD
                case suffix if suffix in [".png", ".jpg", ".jpeg"]:
                    elem = cl.Image(name=source_name, url=file_url, display="side")
=======

                case suffix if suffix in [".png", ".jpg", ".jpeg"]:
                    elem = cl.Image(name=doc_id, url=file_url, display="side")

>>>>>>> 1a3bf46c
                case ".mp4":
                    elem = cl.Video(name=source_name, url=file_url, display="side")
                case ".mp3":
                    elem = cl.Audio(name=source_name, url=file_url, display="side")
                case _:
                    chunk_content = await __fetch_page_content(chunk_url=s["chunk_url"])
                    elem = cl.Text(
                        content=chunk_content, name=source_name, display="side"
                    )

            d[source_name] = elem

    source_names = list(d.keys())
    elements = list(d.values())

    return elements, source_names


@cl.on_message
async def on_message(message: cl.Message):
    messages: list = cl.user_session.get("messages", [])
    model: str = cl.user_session.get("chat_profile")

    base_url = get_base_url()
    client = AsyncOpenAI(
        base_url=f"{base_url}/v1",
        api_key=AUTH_TOKEN if AUTH_TOKEN else "sk-1234",
    )

    messages.append({"role": "user", "content": message.content})
    data = {
        "model": model,
        "messages": messages,
        "temperature": 0.2,
        "stream": True,
        "frequency_penalty": 0.4,
    }

    async with cl.Step(name="Searching for relevant documents..."):
        response_content = ""
        sources, elements, source_names = None, None, None
        # Create message content to display
        msg = cl.Message(content="")
        await msg.send()

        try:
            # Stream the response using OpenAI client directly
            stream = await client.chat.completions.create(**data)
            async for chunk in stream:
                if sources is None:
                    extra = json.loads(chunk.extra)
                    sources = extra["sources"]
                    elements, source_names = await __format_sources(sources)
                    msg.elements = elements if elements else []
                    await msg.update()

                if chunk.choices and chunk.choices[0].delta.content:
                    token = chunk.choices[0].delta.content
                    response_content += token
                    await msg.stream_token(token)

            await msg.update()
            messages.append({"role": "assistant", "content": response_content})
            cl.user_session.set("messages", messages)

            # Show sources
            if source_names:
                s = "\n\n" + "-" * 50 + "\n\nSources: \n" + "\n".join(source_names)
                await msg.stream_token(s)
                await msg.update()
        except Exception as e:
            logger.error(f"Error during chat completion: {e}")
            await cl.Message(content=f"An error occurred: {str(e)}").send()


if __name__ == "__main__":
    from chainlit.cli import run_chainlit

    run_chainlit(__file__)<|MERGE_RESOLUTION|>--- conflicted
+++ resolved
@@ -8,10 +8,6 @@
 from chainlit.context import get_context
 import os
 
-<<<<<<< HEAD
-AUTH_TOKEN = os.environ.get("AUTH_TOKEN", "")
-=======
->>>>>>> 1a3bf46c
 
 AUTH_TOKEN = os.environ.get("AUTH_TOKEN", "")
 headers = {
@@ -123,15 +119,8 @@
                         page=int(s["page"]),
                         display="side",
                     )
-<<<<<<< HEAD
                 case suffix if suffix in [".png", ".jpg", ".jpeg"]:
                     elem = cl.Image(name=source_name, url=file_url, display="side")
-=======
-
-                case suffix if suffix in [".png", ".jpg", ".jpeg"]:
-                    elem = cl.Image(name=doc_id, url=file_url, display="side")
-
->>>>>>> 1a3bf46c
                 case ".mp4":
                     elem = cl.Video(name=source_name, url=file_url, display="side")
                 case ".mp3":
