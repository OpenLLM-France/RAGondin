--- conflicted
+++ resolved
@@ -150,53 +150,6 @@
     }
 
     async with cl.Step(name="Searching for relevant documents..."):
-<<<<<<< HEAD
-        async with httpx.AsyncClient(
-            timeout=httpx.Timeout(timeout=httpx.Timeout(4 * 60.0)), http2=True
-        ) as client:
-            async with client.stream(
-                "POST",
-                url=f"{base_url}/v1/chat/completions",
-                headers=headers,
-                json=payload,
-            ) as resp:
-                logger.debug(f"Headers: {resp.headers}")
-                metadata_sources = json.loads(resp.headers.get("X-Metadata-Sources"))
-                if metadata_sources:
-                    elements, source_names = await __format_sources(metadata_sources)
-                    msg = cl.Message(content="", elements=elements)
-                else:
-                    source_names = ''
-                    msg = cl.Message(content="") 
-
-                # STREAM Response
-                await msg.send()
-
-                async for line in resp.aiter_lines():
-                    if not line or not line.startswith("data: "):
-                        continue
-
-                    content = line.removeprefix("data: ").strip()
-                    if content == "[DONE]":
-                        break
-
-                    try:
-                        data = json.loads(content)
-                    except json.JSONDecodeError as e:
-                        logger.error(f"Erreur JSON sur chunk : {e!r}")
-                        continue
-
-                    # parse JSON
-                    token = data.get("choices", [{}])[0].get("delta", {}).get("content")
-                    if token:
-                        await msg.stream_token(token)
-
-                await msg.update()
-                messages.append({"role": "assistant", "content": msg.content})
-                cl.user_session.set("messages", messages)
-
-                # Show sources
-=======
         response_content = ""
         sources, elements, source_names = None, None, None
         # Create message content to display
@@ -225,7 +178,6 @@
 
             # Show sources
             if source_names:
->>>>>>> 5cebed2e
                 s = "\n\n" + "-" * 50 + "\n\nSources: \n" + "\n".join(source_names)
                 await msg.stream_token(s)
                 await msg.update()
