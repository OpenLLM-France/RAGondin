--- conflicted
+++ resolved
@@ -12,45 +12,10 @@
 from loguru import logger
 
 from .chunker import ABCChunker, ChunkerFactory
-<<<<<<< HEAD
-from .embeddings import HFEmbedder
-from .loaders.serializer import DocSerializer
-=======
->>>>>>> 1a3bf46c
 from .vectordb import ConnectorFactory
 from langchain_openai import OpenAIEmbeddings
 from loguru import logger
 
-<<<<<<< HEAD
-# Load the configuration
-config = load_config()
-
-# Set ray resources
-NUM_GPUS = config.ray.get("num_gpus", 1)
-NUM_CPUS = config.ray.get("num_cpus", 24)
-N_PARALLEL_INDEXATION = config.ray.get("n_parallel_indexation")
-
-logger.debug(f"Ray configuration: {config.ray}")
-logger.debug(f"Number of GPUs: {NUM_GPUS}, Number of CPUs: {NUM_CPUS}")
-
-if torch.cuda.is_available():
-    gpu, cpu = NUM_GPUS, NUM_CPUS
-else:
-    gpu, cpu = 0, NUM_CPUS
-
-
-@ray.remote(
-    num_cpus=cpu,
-    num_gpus=gpu,
-    max_task_retries=2,
-    max_restarts=-1,
-    concurrency_groups={"compute": N_PARALLEL_INDEXATION},
-)
-class Indexer(metaclass=SingletonMeta):
-    def __init__(self, config, logger, device=None):
-        self.config = config
-        self.enable_insertion = self.config.vectordb["enable"]
-=======
 
 @ray.remote(max_restarts=-1, concurrency_groups={"insertion": 1})
 class Indexer:
@@ -60,34 +25,23 @@
         self.logger = logger
 
         # Initialize the embeddings
->>>>>>> 1a3bf46c
         self.embedder = OpenAIEmbeddings(
             model=self.config.embedder.get("model_name"),
             base_url=self.config.embedder.get("base_url"),
             api_key=self.config.embedder.get("api_key"),
         )
 
-<<<<<<< HEAD
-        self.serializer = DocSerializer(data_dir=config.paths.data_dir, config=config)
-        self.chunker: ABCChunker = ChunkerFactory.create_chunker(
-            config, embedder=self.embedder
-=======
         # Get the global serializer queue actor by name
         self.serializer_queue = ray.get_actor("SerializerQueue", namespace="ragondin")
 
         # Initialize chunker
         self.chunker: ABCChunker = ChunkerFactory.create_chunker(
             self.config, embedder=self.embedder
->>>>>>> 1a3bf46c
         )
 
         # Initialize vectordb connector
         self.vectordb = ConnectorFactory.create_vdb(
-<<<<<<< HEAD
-            config, logger=logger, embeddings=self.embedder
-=======
             self.config, self.logger, embeddings=self.embedder
->>>>>>> 1a3bf46c
         )
 
         # Task‐state actor (to record states & errors)
