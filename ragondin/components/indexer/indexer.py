--- conflicted
+++ resolved
@@ -13,11 +13,7 @@
 from .embeddings import HFEmbedder
 from .loaders.loader import DocSerializer
 from .vectordb import ConnectorFactory
-<<<<<<< HEAD
-from components.reranker import Reranker
-=======
 from ..utils import SingletonMeta
->>>>>>> 440ad9f2
 
 # Load the configuration
 config = load_config()
@@ -110,46 +106,6 @@
                 torch.cuda.empty_cache()
                 torch.cuda.ipc_collect()
 
-<<<<<<< HEAD
-    def _check_partition_str(self, partition: Optional[str]):
-        if partition is None:
-            self.logger.warning("Partition not provided. Using default partition.")
-            partition = self.default_partition
-        elif not isinstance(partition, str):
-            raise ValueError("Partition should be a string.")
-        return partition
-
-
-@ray.remote(max_restarts=-1)
-class Indexer:
-    def __init__(self):
-        config = load_config()
-        self.config = config
-        device = None
-        self.logger = logger
-        self.enable_insertion = self.config.vectordb["enable"]
-        self.embedder = HFEmbedder(embedder_config=config.embedder, device=device)
-        self.vectordb = ConnectorFactory.create_vdb(
-            config, logger, embeddings=self.embedder.get_embeddings()
-        )
-        self.reranker = None
-        self.reranker_enabled = config.reranker["enable"]
-        self.reranker_top_k = int(config.reranker["top_k"])
-        if self.reranker_enabled:
-            self.logger.debug("Reranker enabled")
-            self.reranker = Reranker(self.logger, config)
-        logger.info("Indexer supervisor actor initialized.")
-
-    def get_worker(self):
-        return IndexerWorker.remote()
-
-    async def add_file(self, path, metadata, partition):
-        worker = self.get_worker()
-        await worker.add_file.remote(path, metadata, partition)
-        ray.kill(worker)
-
-=======
->>>>>>> 440ad9f2
     def delete_file(self, file_id: str, partition: str):
         if not self.enable_insertion:
             self.logger.error(
@@ -226,13 +182,6 @@
             similarity_threshold=similarity_threshold,
             filter=filter,
         )
-<<<<<<< HEAD
-        # if self.reranker_enabled:
-        #     results = await self.reranker.rerank(query, results, self.reranker_top_k)
-        return results
-    
-    
-=======
 
         if self.reranker_enabled:
             self.logger.debug(f"Reranker enabled: {self.reranker_enabled}")
@@ -243,7 +192,6 @@
     def check_file_exists_in_partition(self, file_id: str, partition: str):
         return self.vectordb.file_exists(file_id=file_id, partition=partition)
 
->>>>>>> 440ad9f2
     def delete_partition(self, partition: str):
         return self.vectordb.delete_partition(partition)
 
