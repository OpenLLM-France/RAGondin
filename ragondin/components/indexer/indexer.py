import asyncio
import gc
import inspect
import traceback
from typing import Dict, List, Optional, Union

import ray
import torch
from config import load_config
from langchain_core.documents.base import Document
from langchain_openai import OpenAIEmbeddings
from loguru import logger

from .chunker import ABCChunker, ChunkerFactory
from .vectordb import ConnectorFactory


@ray.remote(max_restarts=-1, concurrency_groups={"insertion": 1})
class Indexer:
    def __init__(self):
        # Load config, logger
        self.config = load_config()
        self.logger = logger

        # Initialize the embeddings
        self.embedder = OpenAIEmbeddings(
            model=self.config.embedder.get("model_name"),
            base_url=self.config.embedder.get("base_url"),
            api_key=self.config.embedder.get("api_key"),
        )

        # Get the global serializer queue actor by name
        self.serializer_queue = ray.get_actor("SerializerQueue", namespace="ragondin")

        # Initialize chunker
        self.chunker: ABCChunker = ChunkerFactory.create_chunker(
            self.config, embedder=self.embedder
        )

        # Initialize vectordb connector
        self.vectordb = ConnectorFactory.create_vdb(
            self.config, self.logger, embeddings=self.embedder
        )

        # Task‐state actor (to record states & errors)
        self.task_state_manager = ray.get_actor(
            "TaskStateManager", namespace="ragondin"
        )

        self.default_partition = "_default"
        self.enable_insertion = self.config.vectordb["enable"]
        self.handle = ray.get_actor("Indexer", namespace="ragondin")
        self.logger.info("Indexer actor initialized.")

    async def serialize(
        self, task_id: str, path: str, metadata: Optional[Dict] = {}
    ) -> Document:
        self.logger.info(f"Starting serialization of documents from {path}...")

        # Call the remote serializer
        doc: Document = await self.serializer_queue.submit_document.remote(
            task_id, path, metadata=metadata
        )
        self.logger.info(f"Serialization completed for {path}")
        return doc

    async def chunk(self, doc: Document, file_path: str) -> List[Document]:
        self.logger.info(f"Starting chunking for {file_path}")
        chunks = await self.chunker.split_document(doc)
        self.logger.info(f"Chunking completed for {file_path}")
        return chunks

    async def add_file(
        self,
        path: Union[str, List[str]],
        metadata: Optional[Dict] = {},
        partition: Optional[str] = None,
    ):
        """
        Index a file into the vector database.
        """
        task_id = ray.get_runtime_context().get_task_id()
        self.task_state_manager.set_state.remote(task_id, "QUEUED")
        # 1. Check/normalize partition
        partition = self._check_partition_str(partition)

        # 2. Merge partition into metadata
        metadata = {**metadata, "partition": partition}

        # 3. Serialize
        doc = await self.serialize(task_id, path, metadata=metadata)
        self.logger.debug(f"Document serialized: {doc.metadata}")
        # 4. Chunk
        self.task_state_manager.set_state.remote(task_id, "CHUNKING")
        chunks = await self.chunk(doc, str(path))

        # 5. Insert into vectordb (if enabled)
        if self.enable_insertion and chunks:
            try:
                await self.task_state_manager.set_state.remote(task_id, "INSERTING")
                await self.handle.insert_documents.remote(chunks)
                self.logger.debug(f"Documents {path} added to vectordb.")
            except Exception as e:
                self.logger.error(f"Error during insertion: {e}")
                tb = "".join(traceback.format_exception(type(e), e, e.__traceback__))
                await self.task_state_manager.set_state.remote(task_id, "FAILED")
                await self.task_state_manager.set_error.remote(task_id, tb)
                raise
            finally:
                # Clean up GPU memory if needed
                if torch.cuda.is_available():
                    gc.collect()
                    torch.cuda.empty_cache()
                    torch.cuda.ipc_collect()
        else:
            self.logger.debug(
                f"Vectordb insertion skipped (enable_insertion={self.enable_insertion})."
            )

        # 6. Mark task as completed
        await self.task_state_manager.set_state.remote(task_id, "COMPLETED")

        return True

    @ray.method(concurrency_group="insertion")
    async def insert_documents(self, chunks):
        try:
            await self.vectordb.async_add_documents(chunks)
        except Exception as e:
            self.logger.error(f"Error inserting documents: {e}")
            raise

    def delete_file(self, file_id: str, partition: str) -> bool:
        """
        Delete all chunks associated with a given file_id in a partition.
        """
        if not self.enable_insertion:
            self.logger.error(
                "Vector database is not enabled, but delete_file was called."
            )
            return False

        try:
            points = self.vectordb.get_file_points(file_id, partition)
            if not points:
                self.logger.info(f"No points found for file_id: {file_id}")
                return False

            self.vectordb.delete_file_points(points, file_id, partition)
            self.logger.info(f"Deleted file {file_id} from partition {partition}.")
            return True
        except Exception as e:
            self.logger.error(f"Error in delete_file for {file_id}: {e}")
            raise

    async def update_file_metadata(self, file_id: str, metadata: Dict, partition: str):
        """
        Update metadata for all chunks of a given file_id.
        This re‐inserts the chunks with updated metadata.
        """
        if not self.enable_insertion:
            self.logger.error(
                "Vector database is not enabled, but update_file_metadata was called."
            )
            return

        try:
            # 1. Fetch existing chunks for file_id
            docs = self.vectordb.get_file_chunks(file_id, partition)

            # 2. Update metadata
            for doc in docs:
                doc.metadata.update(metadata)

            # 3. Delete old chunks
            self.delete_file(file_id, partition)

            # 4. Insert updated chunks
            await self.vectordb.async_add_documents(docs)
            self.logger.info(f"Metadata updated for file {file_id}.")
        except Exception as e:
            self.logger.error(f"Error in update_file_metadata for {file_id}: {e}")
            raise

    async def asearch(
        self,
        query: str,
        top_k: int = 5,
        similarity_threshold: float = 0.80,
        partition: Optional[Union[str, List[str]]] = None,
        filter: Optional[Dict] = {},
    ) -> List[Document]:
        """
        Asynchronously search the vector database for documents matching the query.
        """
        partition_list = self._check_partition_list(partition)
        results = await self.vectordb.async_search(
            query=query,
            partition=partition_list,
            top_k=top_k,
            similarity_threshold=similarity_threshold,
            filter=filter,
        )
        return results

    async def get_task_status(self, task_id: str) -> Optional[str]:
        return await self.task_state_manager.get_state.remote(task_id)

<<<<<<< HEAD
    def sample_chunk_ids(self, partition: str, n_ids: int = 100):
        return self.vectordb.sample_chunk_ids(partition=partition, n_ids=n_ids)

    def _check_partition_list(self, partition: Optional[str]):
=======
    def _check_partition_str(self, partition: Optional[str]) -> str:
        """
        Normalize a single partition string (or default) to a valid string.
        """
>>>>>>> 94c6a14d
        if partition is None:
            self.logger.warning("partition not provided; using default.")
            return self.default_partition
        if not isinstance(partition, str):
            raise ValueError("Partition must be a string.")
        return partition

    def delete_partition(self, partition: str):
        return self.vectordb.delete_partition(partition)

    def _check_partition_list(
        self, partition: Optional[Union[str, List[str]]]
    ) -> List[str]:
        """
        Normalize partition to a list of strings for searching.
        """
        if partition is None:
            self.logger.warning("partition not provided; using default.")
            return [self.default_partition]
        if isinstance(partition, str):
            return [partition]
        if isinstance(partition, list) and all(isinstance(p, str) for p in partition):
            return partition
        raise ValueError("Partition must be a string or a list of strings.")

    async def _delegate_vdb_call(self, method_name: str, *args, **kwargs):
        method = getattr(self.vectordb, method_name, None)
        if method is None or not callable(method):
            raise AttributeError(f"Method {method_name} not found on vectordb.")
        result = method(*args, **kwargs)
        if inspect.isawaitable(result):
            return await result
        return result

    def _is_method_async(self, method_name: str) -> bool:
        """
        Check if a vectordb method is defined as a coroutine.
        """
        method = getattr(self.vectordb, method_name, None)
        return inspect.iscoroutinefunction(method) if method else False


@ray.remote
class TaskStateManager:
    """
    Actor to manage task states and errors.
    """

    def __init__(self):
        self.states = {}
        self.errors = {}
        self.lock = asyncio.Lock()

    async def set_state(self, task_id: str, state: str):
        async with self.lock:
            self.states[task_id] = state

    async def set_error(self, task_id: str, tb_str: str):
        async with self.lock:
            self.errors[task_id] = tb_str

    async def get_state(self, task_id: str) -> Optional[str]:
        async with self.lock:
            state = self.states.get(task_id, None)
            return state

    async def get_error(self, task_id: str) -> Optional[str]:
        async with self.lock:
            return self.errors.get(task_id)

    async def get_all_states(self):
        async with self.lock:
            return dict(self.states)<|MERGE_RESOLUTION|>--- conflicted
+++ resolved
@@ -206,17 +206,10 @@
     async def get_task_status(self, task_id: str) -> Optional[str]:
         return await self.task_state_manager.get_state.remote(task_id)
 
-<<<<<<< HEAD
-    def sample_chunk_ids(self, partition: str, n_ids: int = 100):
-        return self.vectordb.sample_chunk_ids(partition=partition, n_ids=n_ids)
-
-    def _check_partition_list(self, partition: Optional[str]):
-=======
     def _check_partition_str(self, partition: Optional[str]) -> str:
         """
         Normalize a single partition string (or default) to a valid string.
         """
->>>>>>> 94c6a14d
         if partition is None:
             self.logger.warning("partition not provided; using default.")
             return self.default_partition
@@ -226,6 +219,13 @@
 
     def delete_partition(self, partition: str):
         return self.vectordb.delete_partition(partition)
+
+    async def get_task_status(self, task_id: str):
+        """Get the status of a task."""
+        return await self.task_state_manager.get_state.remote(task_id)
+
+    def sample_chunk_ids(self, partition: str, n_ids: int = 100):
+        return self.vectordb.sample_chunk_ids(partition=partition, n_ids=n_ids)
 
     def _check_partition_list(
         self, partition: Optional[Union[str, List[str]]]
