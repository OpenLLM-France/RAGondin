--- conflicted
+++ resolved
@@ -30,12 +30,9 @@
 
         self.serializer_queue = ray.get_actor("SerializerQueue", namespace="ragondin")
 
-<<<<<<< HEAD
-        self.chunker: ABCChunker = ChunkerFactory.create_chunker(
-=======
         # Initialize chunker
         self.chunker: BaseChunker = ChunkerFactory.create_chunker(
->>>>>>> e30ec9a5
+
             self.config, embedder=self.embedder
         )
 
@@ -72,8 +69,7 @@
 
             # Set task details
             user_metadata = {
-                k: v
-                for k, v in metadata.items()
+                k: v for k, v in metadata.items() 
                 if k not in {"file_id", "source", "filename"}
             }
 
@@ -83,18 +79,16 @@
                 partition=partition,
                 metadata=user_metadata,
             )
-
-            # 1. Check/normalize partition
+            
+            # Check/normalize partition
             partition = self._check_partition_str(partition)
             metadata = {**metadata, "partition": partition}
-
+            
+            # Serialize
             doc = await self.serialize(task_id, path, metadata=metadata)
-<<<<<<< HEAD
             log.info(f"Document serialized")
-=======
->>>>>>> e30ec9a5
-
-            # 4. Chunk
+
+            # Chunk
             await self.task_state_manager.set_state.remote(task_id, "CHUNKING")
             chunks = await self.chunk(doc, str(path))
             log.info(f"Document chunked")
@@ -104,17 +98,9 @@
                 await self.handle.insert_documents.remote(chunks)
                 log.info(f"Document {path} added to vectordb.")
             else:
-<<<<<<< HEAD
                 log.info(f"Vectordb insertion skipped (enable_insertion={self.enable_insertion}).")
 
-
-            
-=======
-                self.logger.debug(
-                    f"Vectordb insertion skipped (enable_insertion={self.enable_insertion})."
-                )
->>>>>>> e30ec9a5
-            # 6. Mark task as completed
+            # Mark task as completed
             await self.task_state_manager.set_state.remote(task_id, "COMPLETED")
 
         except Exception as e:
