--- conflicted
+++ resolved
@@ -13,12 +13,7 @@
 from ray.util.actor_pool import ActorPool
 
 from .chunker import ABCChunker, ChunkerFactory
-<<<<<<< HEAD
-from .loaders.loader import DocSerializer
-=======
-from .embeddings import HFEmbedder
 from .loaders.serializer import DocSerializer
->>>>>>> a5d9a5b1
 from .vectordb import ConnectorFactory
 
 # Load the configuration
