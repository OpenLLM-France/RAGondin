--- conflicted
+++ resolved
@@ -25,12 +25,6 @@
         self.n_concurrent_chunking = config.insertion.get("n_concurrent_chunking", 2) # Number of concurrent chunking operations
         self.enable_insertion = self.config.vectordb["enable"]
 
-<<<<<<< HEAD
-=======
-        self.n_concurrent_loading = config.insertion.get("n_concurrent_loading", 2) # Number of concurrent loading operations
-        self.n_concurrent_chunking = config.insertion.get("n_concurrent_chunking", 2) # Number of concurrent chunking operations
-
->>>>>>> f2ba5c6f
     async def chunk(self, doc, gpu_semaphore: asyncio.Semaphore) -> AsyncGenerator[Document, None]:
         if isinstance(self.chunker, SemanticSplitter):
             async with gpu_semaphore:
@@ -58,16 +52,11 @@
             all_chunks = sum(results, [])
 
             if all_chunks:
-<<<<<<< HEAD
                 if self.enable_insertion:
                     await self.vectordb.async_add_documents(all_chunks, collection_name=collection_name)
                     self.logger.debug(f"Documents {path} added.")
                 else:
                     self.logger.debug(f"Documents {path} handled but not added to the database.")
-=======
-                await self.vectordb.async_add_documents(all_chunks, collection_name=collection_name)
-                self.logger.debug(f"Documents {path} added.")
->>>>>>> f2ba5c6f
         
         except Exception as e:
             self.logger.error(f"An exception as occured: {e}")
@@ -78,12 +67,10 @@
     def delete_files(self, filters: Union[Dict, List[Dict]], collection_name: Optional[str] = None):
         deleted_files = []
         not_found_files = []
-<<<<<<< HEAD
         if not self.enable_insertion:
             self.logger.error("Vector database is not enabled, however, the delete_files method was called.")
             return deleted_files, not_found_files
-=======
->>>>>>> f2ba5c6f
+
 
         for filter in filters:
             try:
