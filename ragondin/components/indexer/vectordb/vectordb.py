import asyncio
from abc import ABC, abstractmethod
from typing import Dict, List, Optional, Union

from langchain_community.embeddings import HuggingFaceBgeEmbeddings
from langchain_core.documents.base import Document
from langchain_huggingface import HuggingFaceEmbeddings
from langchain_milvus import BM25BuiltInFunction, Milvus
from langchain_qdrant import FastEmbedSparse, QdrantVectorStore, RetrievalMode
from pymilvus import MilvusClient
from qdrant_client import QdrantClient, models

from .utils import PartitionFileManager
import random

INDEX_PARAMS = [
    {
        "metric_type": "BM25",
        "index_type": "SPARSE_INVERTED_INDEX",
    },  # For sparse vector
    {
        "metric_type": "IP",
        "index_type": "HNSW",
        "params": {"M": 32, "efConstruction": 100},
    },  # For dense vector
]


class ABCVectorDB(ABC):
    """
    Abstract base class for a Vector Database.
    This class defines the interface for a vector database connector.
    """

    @abstractmethod
    async def get_collections(self):
        pass

    @abstractmethod
    async def async_add_documents(self, chunks, partition: Optional[str] = None):
        pass

    @abstractmethod
    async def async_search(
        self,
        query: str,
        top_k: int = 5,
        similarity_threshold: int = 0.80,
        partition: Optional[str | List[str]] = None,
        filter: Optional[Dict] = None,
    ) -> list[Document]:
        pass

    @abstractmethod
    async def async_multy_query_search(
        self, partition: list[str], queries: list[str], top_k_per_query: int = 5
    ) -> list[Document]:
        pass

    @abstractmethod
    def get_file_points(
        self, file_id: dict, partition: Optional[str] = None, limit: int = 100
    ):
        pass

    @abstractmethod
    def delete_file_points(self, points: list, file_id: str, partition: str):
        pass

    @abstractmethod
    def file_exists(self, file_id: str, partition: Optional[str] = None):
        pass

    @abstractmethod
    def collection_exists(self, collection_name: str):
        pass

    @abstractmethod
    def sample_chunk_ids(
        self, partition: str, n_ids: int = 100, seed: int | None = None
    ):
        pass


class MilvusDB(ABCVectorDB):
    """
    MilvusDB is a concrete class to interact with a Milvus database for vector storage and retrieval.
    Attributes:
        logger: Logger instance for logging information.
        embeddings: Embeddings to be used for vector storage.
        port: Port number of the Milvus server.
        host: Host address of the Milvus server.
        client: Milvus client instance.
        sparse_embeddings: Sparse embeddings for hybrid mode.
        index_params: Parameters for indexing.
        default_collection_name: Default collection name.
        _collection_name: Internal collection name.
        vector_store: Vector store instance.
    Methods:
        collection_name: Property to get and set the collection name.
        get_collections: Asynchronously get a list of collections.
        async_search: Asynchronously search for documents based on a query.
        async_multy_query_search: Asynchronously search for documents based on multiple queries.
        async_add_documents: Asynchronously add documents to the collection.
        get_file_points: Get points associated with a file from Milvus.
        file_exists: Check if a file exists in the collection.
        collection_exists: Check if a collection exists in Milvus.
        delete_points: Delete points from Milvus.
        uri: URI of the Milvus server.
    """

    def __init__(
        self,
        host,
        port,
        embeddings: HuggingFaceBgeEmbeddings | HuggingFaceEmbeddings = None,
        collection_name: str = None,
        logger=None,
        hybrid_mode=True,
        **kwargs,
    ):
        """
        Initialize Milvus.

        Args:
            host (str): The host of the Milvus server.
            port (int): The port of the Milvus server.
            collection_name (str): The name of the collection in the Milvus database.
            embeddings (list): The embeddings.
        """

        self.logger = logger
        self.embeddings: Union[HuggingFaceBgeEmbeddings, HuggingFaceEmbeddings] = (
            embeddings
        )
        self.port = port
        self.host = host
        self.uri = f"http://{host}:{port}"
        self.client = MilvusClient(uri=self.uri)
        self.sparse_embeddings = None
        if hybrid_mode:
            self.sparse_embeddings = BM25BuiltInFunction(enable_match=True)

        index_params = None
        if hybrid_mode:
            index_params = INDEX_PARAMS
        else:
            index_params = {"metric_type": "COSINE", "index_type": "FLAT"}

        self.hybrid_mode = hybrid_mode
        self.index_params = index_params
        # Initialize collection-related attributes
        self.default_collection_name = None
        self._collection_name = None
        self.vector_store = None
        self.partition_file_manager: PartitionFileManager = None
        self.default_partition = "_default"
        self.db_dir = kwargs.get("db_dir", None)

        # Set the initial collection name (if provided)
        if collection_name:
            self.default_collection_name = collection_name
            self.collection_name = collection_name

    @property
    def collection_name(self):
        return self._collection_name

    @collection_name.setter
    def collection_name(self, name: str):
        if not name:
            if self.default_collection_name is None:
                raise ValueError("Collection name cannot be empty.")
            name = self.default_collection_name

        self.vector_store = Milvus(
            connection_args={"uri": self.uri},
            collection_name=name,
            embedding_function=self.embeddings,
            auto_id=True,
            index_params=self.index_params,
            primary_field="_id",
            enable_dynamic_field=True,
            partition_key_field="partition",
            builtin_function=self.sparse_embeddings,
            vector_field=["sparse", "vector"] if self.hybrid_mode else None,
            consistency_level="Strong",
        )

        self.partition_file_manager = PartitionFileManager(
            database_url=f"sqlite:///{self.db_dir}/partitions_for_collection_{name}.db",
            logger=self.logger,
        )

        self.logger.info(f"The Collection named `{name}` loaded.")

        if self.default_collection_name is None:
            self.default_collection_name = name
            self.logger.info(f"Default collection name set to `{name}`.")
        self._collection_name = name

    async def get_collections(self) -> list[str]:
        return self.client.list_collections()

    async def async_search(
        self,
        query: str,
        partition: list[str],
        top_k: int = 5,
        similarity_threshold: int = 0.80,
        filter: Optional[dict] = {},
    ) -> list[Document]:
        """
        Perform an asynchronous search on the vector store with a given query.

        Args:
            query (str): The search query string.
            top_k (int, optional): The number of top results to return. Defaults to 5.
            similarity_threshold (int, optional): The minimum similarity score threshold for results. Defaults to 0.80.
            collection_name (Optional[str], optional): The name of the collection to search in. If None, the default collection name is used. Defaults to None.

        Returns:
            list[Document]: A list of documents that match the search query.

        Raises:
            ValueError: If no collection name is provided and no default collection name is set.
            ValueError: If the specified collection does not exist.
        """

        expr_parts = []

        if partition != ["all"]:
            expr_parts.append(f"partition in {partition}")

        for key, value in filter.items():
            expr_parts.append(f"{key} == '{value}'")

        # Join all parts with " and " only if there are multiple conditions
        expr = " and ".join(expr_parts) if expr_parts else ""
        # self.logger.debug(f"Sim threshold: {similarity_threshold}")
        SEARCH_PARAMS = [
            {
                "metric_type": "IP",
                "params": {
                    "ef": 20,
                    "radius": similarity_threshold,
                    "range_filter": 1.0,
                },
            },
<<<<<<< HEAD
            {"metric_type": "BM25", "params": {"drop_ratio_search": 0.2}},
=======
            {
                "metric_type": "BM25",
                "params": {
                    "drop_ratio_build": 0.2
                }
            },
>>>>>>> 94c6a14d
        ]

        # "params": {"drop_ratio_build": 0.2, "bm25_k1": 1.2, "bm25_b": 0.75},

        if self.hybrid_mode:
            docs_scores = await self.vector_store.asimilarity_search_with_score(
                query=query,
                k=top_k,
                fetch_k=top_k,
                ranker_type="rrf",
                ranker_params={"k": 100},
                expr=expr,
                param=SEARCH_PARAMS,
            )
        else:
            docs_scores = (
                await self.vector_store.asimilarity_search_with_relevance_scores(
                    query=query,
                    k=top_k,
                    score_threshold=similarity_threshold,
                    expr=expr,
                )
            )

        for doc, score in docs_scores:
            doc.metadata['score'] = score

        docs = [doc for doc, score in docs_scores]

        return docs

    async def async_multy_query_search(
        self,
        partition: list[str],
        queries: list[str],
        top_k_per_query: int = 5,
        similarity_threshold: int = 0.80,
    ) -> list[Document]:
        """
        Perform multiple asynchronous search queries concurrently and return the results.
        Args:
            queries (list[str]): A list of search query strings.
            top_k_per_query (int, optional): The number of top results to return per query. Defaults to 5.
            similarity_threshold (int, optional): The similarity threshold for filtering results. Defaults to 0.80.
            collection_name (Optional[str], optional): The name of the collection to search within. Defaults to None.
        Returns:
            list[Document]: A list of unique documents retrieved from the search queries.
        """
        # Gather all search tasks concurrently
        search_tasks = [
            self.async_search(
                query=query,
                partition=partition,
                top_k=top_k_per_query,
                similarity_threshold=similarity_threshold,
            )
            for query in queries
        ]
        retrieved_results = await asyncio.gather(*search_tasks)
        # Process the retrieved documents
        retrieved_chunks = {}
        for retrieved in retrieved_results:
            if retrieved:
                for document in retrieved:
                    retrieved_chunks[document.metadata["_id"]] = document

        retrieved_chunks = list(retrieved_chunks.values())
        retrieved_chunks.sort(key=lambda v: v.metadata['score'], reverse=True)

        return retrieved_chunks

    async def async_add_documents(self, chunks: list[Document]) -> None:
        """Asynchronously add documents to the vector store."""

        partition_file_list = set(
            (c.metadata["partition"], c.metadata["file_id"]) for c in chunks
        )

        # check if this file_id exists
        for partition, file_id in partition_file_list:
            res = self.partition_file_manager.file_exists_in_partition(
                file_id=file_id, partition=partition
            )
            if res:
                raise ValueError(
                    f"No Insertion: This File ({file_id}) already exists in Partition ({partition})"
                )

        await self.vector_store.aadd_documents(chunks)

        for partition, file_id in partition_file_list:
            self.partition_file_manager.add_file_to_partition(
                file_id=file_id, partition=partition
            )

        self.logger.info("CHUNKS INSERTED")

    def get_file_points(self, file_id: str, partition: str, limit: int = 100):
        """
        Retrieve file points from the vector database based on a filter.
        Args:
            filter (dict): A dictionary containing the filter key and value.
            collection_name (Optional[str], optional): The name of the collection to query. Defaults to None.
            limit (int, optional): The maximum number of results to return per query. Defaults to 100.
        Returns:
            list: A list of result IDs that match the filter criteria.
        Raises:
            ValueError: If the filter value type is unsupported.
            Exception: If there is an error during the query process.
        """

        try:
            if not self.partition_file_manager.file_exists_in_partition(
                file_id=file_id, partition=partition
            ):
                return []

            # Adjust filter expression based on the type of value
            filter_expression = f"partition == '{partition}' and file_id == '{file_id}'"

            # Pagination parameters
            offset = 0
            results = []

            while True:
                response = self.client.query(
                    collection_name=self.collection_name,
                    filter=filter_expression,
                    output_fields=["_id"],  # Only fetch IDs
                    limit=limit,
                    offset=offset,
                )

                if not response:
                    break  # No more results

                results.extend([res["_id"] for res in response])
                offset += len(response)  # Move offset forward

                if limit == 1:
                    return [response[0]["_id"]] if response else []

            return results  # Return list of result IDs

        except Exception as e:
            self.logger.error(f"Couldn't get file points for file_id {file_id}: {e}")
            raise

    def get_file_chunks(
        self, file_id: str, partition: str, include_id: bool = False, limit: int = 100
    ):
        try:
            if not self.partition_file_manager.file_exists_in_partition(
                file_id=file_id, partition=partition
            ):
                return []

            # Adjust filter expression based on the type of value
            filter_expression = f"partition == '{partition}' and file_id == '{file_id}'"

            # Pagination parameters
            offset = 0
            results = []
            excluded_keys = (
                ["text", "vector", "_id"] if not include_id else ["text", "vector"]
            )

            while True:
                response = self.client.query(
                    collection_name=self.collection_name,
                    filter=filter_expression,
                    limit=limit,
                    offset=offset,
                )

                if not response:
                    break  # No more results

                results.extend(response)
                offset += len(response)  # Move offset forward

            docs = [
                Document(
                    page_content=res["text"],
                    metadata={
                        key: value
                        for key, value in res.items()
                        if key not in excluded_keys
                    },
                )
                for res in results
            ]
            return docs  # Return list of result IDs

        except Exception as e:
            self.logger.error(f"Couldn't get file points for file_id {file_id}: {e}")
            raise

    def get_chunk_by_id(self, chunk_id: str):
        """
        Retrieve a chunk by its ID.
        Args:
            chunk_id (str): The ID of the chunk to retrieve.
        Returns:
            Document: The retrieved chunk.
        """
        try:
            response = self.client.query(
                collection_name=self.collection_name,
                filter=f"_id == {chunk_id}",
                limit=1,
            )
            if response:
                return Document(
                    page_content=response[0]["text"],
                    metadata={
                        key: value
                        for key, value in response[0].items()
                        if key not in ["text", "vector"]
                    },
                )
            return None
        except Exception as e:
            self.logger.error(f"Couldn't get chunk by ID {chunk_id}: {e}")

    def delete_file_points(self, points: list, file_id: str, partition: str):
        """
        Delete points from Milvus
        """
        try:
            if not self.partition_file_manager.file_exists_in_partition(
                file_id=file_id, partition=partition
            ):
                raise ValueError(
                    f"This File ({file_id}) doesn't exist in Partition ({partition})"
                )

            self.client.delete(collection_name=self.collection_name, ids=points)
            self.partition_file_manager.remove_file_from_partition(
                file_id=file_id, partition=partition
            )

        except Exception as e:
            self.logger.error(f"Error in `delete_points`: {e}")
        pass

    def file_exists(self, file_id: str, partition: str):
        """
        Check if a file exists in Milvus
        """
        try:
            return self.partition_file_manager.file_exists_in_partition(
                file_id=file_id, partition=partition
            )
        except Exception as e:
            self.logger.error(f"Error in `file_exists` for file_id {file_id}: {e}")
            return False

    def list_files(self, partition: str):
        """
        Retrieve all unique file_id values from a given partition.
        """
        try:
            if not self.partition_file_manager.partition_exists(partition=partition):
                return []
            else:
                results = self.partition_file_manager.list_files_in_partition(
                    partition=partition
                )
                return results

        except Exception as e:
            self.logger.error(f"Failed to get file_ids in partition '{partition}': {e}")
            raise

    def list_partitions(self):
        try:
            return self.partition_file_manager.list_partitions()
        except Exception as e:
            self.logger.error(f"Failed to list partitions : {e}")
            raise

    def collection_exists(self, collection_name: str):
        """
        Check if a collection exists in Milvus
        """
        return self.vector_store.client.has_collection(collection_name)

    def delete_partition(self, partition: str):
        if not self.partition_file_manager.partition_exists(partition):
            self.logger.debug(f"Partition {partition} does not exist.")
            return False

        try:
            deleted_count = self.client.delete(
                collection_name=self.collection_name,
                filter=f"partition == '{partition}'",
            )

            self.partition_file_manager.delete_partition(partition)

            self.logger.info(
                f"Deleted {deleted_count} points from partition '{partition}'."
            )

            return True
        except Exception as e:
            self.logger.error(
                f"Error in `delete_partition` for partition {partition}: {e}"
            )
            return False

    def partition_exists(self, partition: str):
        """
        Check if a partition exists in Milvus
        """
        try:
            return self.partition_file_manager.partition_exists(partition=partition)

        except Exception as e:
            self.logger.error(
                f"Error in `partition_exists` for partition {partition}: {e}"
            )
            return False

    def sample_chunk_ids(
        self, partition: str, n_ids: int = 100, seed: int | None = None
    ):
        """
        Sample chunk IDs from a given partition."""

        try:
            if not self.partition_file_manager.partition_exists(partition):
                return []

            file_ids = self.partition_file_manager.sample_file_ids(
                partition=partition, n_file_id=10_000
            )
            if not file_ids:
                return []

            # Create a filter expression for the query
            filter_expression = f"partition == '{partition}' and file_id in {file_ids}"

            ids = []
            iterator = self.client.query_iterator(
                collection_name=self.collection_name,
                filter=filter_expression,
                batch_size=16000,
                output_fields=["_id"],
            )

            ids = []
            while True:
                result = iterator.next()
                if not result:
                    iterator.close()
                    break

                ids.extend([res["_id"] for res in result])

            random.seed(seed)
            sampled_ids = random.sample(ids, min(n_ids, len(ids)))
            return sampled_ids

        except Exception as e:
            self.logger.error(
                f"Error in `sample_chunks` for partition {partition}: {e}"
            )
            raise e


class QdrantDB(ABCVectorDB):
    """
    QdrantDB is a class that provides an interface to interact with a Qdrant vector database. It allows for the initialization of a Qdrant client, setting and getting collection names, performing asynchronous searches, adding documents, retrieving file points, deleting points, and checking for the existence of files and collections.
    Attributes:
        logger: Logger instance for logging information.
        embeddings: Embeddings used for vector storage.
        port: Port number of the Qdrant server.
        host: Host address of the Qdrant server.
        client: Qdrant client instance.
        sparse_embeddings: Sparse embeddings for hybrid retrieval mode.
        retrieval_mode: Mode of retrieval (HYBRID or DENSE).
        default_collection_name: Default collection name.
        _collection_name: Current collection name.
        vector_store: Instance of QdrantVectorStore.
    Methods:
        __init__(host, port, embeddings, collection_name, logger, hybrid_mode):
            Initializes the QdrantDB instance with the given parameters.
        collection_name:
            Property to get and set the collection name.
        get_collections() -> list[str]:
            Asynchronously retrieves a list of collection names from the Qdrant database.
        async_search(query, top_k, similarity_threshold, collection_name) -> list[Document]:
            Asynchronously searches for documents in the specified collection based on the query.
        async_multy_query_search(queries, top_k_per_query, similarity_threshold, collection_name) -> list[Document]:
            Asynchronously performs multiple queries and retrieves documents for each query.
        async_add_documents(chunks, collection_name) -> None:
            Asynchronously adds documents to the specified collection.
        get_file_points(filter, collection_name, limit) -> list:
            Retrieves points associated with a file from the Qdrant database based on the filter.
        delete_points(points, collection_name) -> None:
            Deletes points from the specified collection in the Qdrant database.
        file_exists(file_name, collection_name) -> bool:
            Checks if a file exists in the specified collection in the Qdrant database.
        collection_exists(collection_name) -> bool:
            Checks if a collection exists in the Qdrant database.
    """

    def __init__(
        self,
        host,
        port,
        embeddings: HuggingFaceBgeEmbeddings | HuggingFaceEmbeddings = None,
        collection_name: str = None,
        logger=None,
        hybrid_mode=True,
        **kwargs,
    ):
        """
        Initialize Qdrant_Connector.

        Args:
            host (str): The host of the Qdrant server.
            port (int): The port of the Qdrant server.
            collection_name (str): The name of the collection in the Qdrant database.
            embeddings (list): The embeddings.
        """

        self.logger = logger
        self.embeddings: Union[HuggingFaceBgeEmbeddings, HuggingFaceEmbeddings] = (
            embeddings
        )
        self.port = port
        self.host = host
        self.client = QdrantClient(
            port=port,
            host=host,
            prefer_grpc=False,
        )

        self.sparse_embeddings = (
            FastEmbedSparse(model_name="Qdrant/bm25") if hybrid_mode else None
        )
        self.retrieval_mode = (
            RetrievalMode.HYBRID if hybrid_mode else RetrievalMode.DENSE
        )
        logger.info(f"VectorDB retrieval mode: {self.retrieval_mode}")

        # Initialize collection-related attributes
        self.default_collection_name = None
        self._collection_name = None
        self.vector_store = None

        # Set the initial collection name (if provided)
        if collection_name:
            self.default_collection_name = collection_name
            self.collection_name = collection_name

    @property
    def collection_name(self):
        return self._collection_name

    @collection_name.setter
    def collection_name(self, name: str):
        if not name:
            if self.default_collection_name is None:
                raise ValueError("Collection name cannot be empty.")
            name = self.default_collection_name

        if self.client.collection_exists(collection_name=name):
            self.vector_store = QdrantVectorStore(
                client=self.client,
                collection_name=name,
                embedding=self.embeddings,
                sparse_embedding=self.sparse_embeddings,
                retrieval_mode=self.retrieval_mode,
            )
            self.logger.warning(f"Collection `{name}` LOADED.")
        else:
            self.vector_store = QdrantVectorStore.construct_instance(
                embedding=self.embeddings,
                sparse_embedding=self.sparse_embeddings,
                collection_name=name,
                client_options={"port": self.port, "host": self.host},
                retrieval_mode=self.retrieval_mode,
            )
            self.logger.debug(f"Collection `{name}` CREATED.")

        if self.default_collection_name is None:
            self.default_collection_name = name
            self.logger.info(f"Default collection name set to `{name}`.")
        self._collection_name = name

    async def get_collections(self) -> list[str]:
        return [c.name for c in self.client.get_collections().collections]

    async def async_search(
        self,
        query: str,
        top_k: int = 5,
        similarity_threshold: int = 0.80,
        collection_name: Optional[str] = None,
    ) -> list[Document]:
        """
        Perform an asynchronous search on the vector database.

        Args:
            query (str): The search query string.
            top_k (int, optional): The number of top results to return. Defaults to 5.
            similarity_threshold (int, optional): The minimum similarity score threshold for results. Defaults to 0.80.
            collection_name (Optional[str], optional): The name of the collection to search in. If None, the default collection name is used. Defaults to None.

        Returns:
            list[Document]: A list of documents that match the search query.

        Raises:
            ValueError: If no collection name is provided and no default collection name is set.
            ValueError: If the specified collection does not exist.
        """
        if collection_name is None:
            if self.default_collection_name is None:
                raise ValueError(
                    "Collection name not provided and no default collection name set."
                )
            self.collection_name = self.default_collection_name
        elif not self.collection_exists(collection_name):
            raise ValueError(f"Collection {collection_name} does not exist.")
        else:
            self.collection_name = collection_name
        docs_scores = await self.vector_store.asimilarity_search_with_relevance_scores(
            query=query, k=top_k, score_threshold=similarity_threshold
        )
        docs = [doc for doc, score in docs_scores]
        return docs

    async def async_multy_query_search(
        self,
        queries: list[str],
        top_k_per_query: int = 5,
        similarity_threshold: int = 0.80,
        collection_name: Optional[str] = None,
    ) -> list[Document]:
        """
        Perform multiple asynchronous search queries concurrently and return the unique retrieved documents.

        Args:
            queries (list[str]): A list of search query strings.
            top_k_per_query (int, optional): The number of top results to retrieve per query. Defaults to 5.
            similarity_threshold (int, optional): The similarity threshold for filtering results. Defaults to 0.80.
            collection_name (Optional[str], optional): The name of the collection to search within. Defaults to None.

        Returns:
            list[Document]: A list of unique retrieved documents.
        """
        # Set the collection name
        self.collection_name = collection_name
        # Gather all search tasks concurrently
        search_tasks = [
            self.async_search(
                query=query,
                top_k=top_k_per_query,
                similarity_threshold=similarity_threshold,
                collection_name=collection_name,
            )
            for query in queries
        ]
        retrieved_results = await asyncio.gather(*search_tasks)
        retrieved_chunks = {}
        # Process the retrieved documents
        for retrieved in retrieved_results:
            if retrieved:
                for document in retrieved:
                    retrieved_chunks[document.metadata["_id"]] = document
        return list(retrieved_chunks.values())

    async def async_add_documents(
        self, chunks: list[Document], collection_name: Optional[str] = None
    ) -> None:
        """
        Asynchronously add documents to the vector store.
        Args:
            chunks (list[Document]): A list of Document objects to be added.
            collection_name (Optional[str]): The name of the collection to which the documents will be added.
                                             If None, the default collection name will be used.
        Returns:
            None
        """
        # Set the collection name
        self.collection_name = collection_name

        await self.vector_store.aadd_documents(chunks)
        self.logger.debug("CHUNKS INSERTED")

    def get_file_points(
        self, filter: dict, collection_name: Optional[str] = None, limit: int = 100
    ):
        """
        Retrieve file points from the vector database based on a filter.
        Args:
            filter (dict): A dictionary containing the filter key and value.
            collection_name (Optional[str], optional): The name of the collection to search in. Defaults to None.
            limit (int, optional): The maximum number of results to return. Defaults to 100.
        Returns:
            List[str]: A list of result IDs that match the filter criteria.
        Raises:
            Exception: If there is an error during the retrieval process.
        """

        try:
            # Scroll through all vectors
            has_more = True
            offset = None
            results = []

            key = next(iter(filter))
            value = filter[key]

            while has_more:
                response = self.client.scroll(
                    collection_name=collection_name
                    if collection_name
                    else self.default_collection_name,
                    scroll_filter=models.Filter(
                        must=[
                            models.FieldCondition(
                                key=f"metadata.{key}",
                                match=models.MatchValue(value=value),
                            )
                        ]
                    ),
                    limit=limit,
                    offset=offset,
                )

                # Add points that contain the filename in metadata.source
                results.extend(response[0])
                has_more = response[1]  # Check if there are more results
                offset = response[1] if has_more else None

                if limit == 1:
                    return [results[0].id] if results else []

            # Return list of result ids
            return [res.id for res in results]

        except Exception as e:
            self.logger.error(f"Couldn't get file points for {key} {value}: {e}")
            raise

    def delete_file_points(self, points: list, collection_name: Optional[str] = None):
        """
        Delete points from Qdrant
        """
        try:
            self.client.delete(
                collection_name=collection_name
                if collection_name
                else self.default_collection_name,
                points_selector=models.PointIdsList(points=points),
            )
        except Exception as e:
            self.logger.error(f"Error in `delete_points`: {e}")

    def file_exists(self, file_name: str, collection_name: Optional[str] = None):
        """
        Check if a file exists in Qdrant
        """
        try:
            # Get points associated with the file name
            points = self.get_file_points(
                {"file_name": file_name}, collection_name, limit=1
            )
            return True if points else False
        except Exception as e:
            self.logger.error(f"Error in `file_exists` for {file_name}: {e}")
            return False

    def collection_exists(self, collection_name: str):
        """
        Check if a collection exists in Qdrant
        """
        return self.client.collection_exists(collection_name)


class ConnectorFactory:
    CONNECTORS = {"milvus": MilvusDB, "qdrant": QdrantDB}

    @staticmethod
    def create_vdb(config, logger, embeddings) -> ABCVectorDB:
        if not config["vectordb"]["enable"]:
            logger.info("Vector database is not enabled. Skipping initialization.")
            return None

        # Extract parameters
        dbconfig = dict(config.vectordb)
        name = dbconfig.pop("connector_name")
        dbconfig.pop("enable")
        vdb_cls = ConnectorFactory.CONNECTORS.get(name)
        if not vdb_cls:
            raise ValueError(f"VECTORDB '{name}' is not supported.")

        dbconfig["embeddings"] = embeddings
        dbconfig["logger"] = logger
        dbconfig["db_dir"] = config.paths.db_dir

        return vdb_cls(**dbconfig)<|MERGE_RESOLUTION|>--- conflicted
+++ resolved
@@ -247,16 +247,12 @@
                     "range_filter": 1.0,
                 },
             },
-<<<<<<< HEAD
-            {"metric_type": "BM25", "params": {"drop_ratio_search": 0.2}},
-=======
             {
                 "metric_type": "BM25",
                 "params": {
                     "drop_ratio_build": 0.2
                 }
             },
->>>>>>> 94c6a14d
         ]
 
         # "params": {"drop_ratio_build": 0.2, "bm25_k1": 1.2, "bm25_b": 0.75},
