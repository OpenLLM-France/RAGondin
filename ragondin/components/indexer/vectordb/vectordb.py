import asyncio
from abc import ABC, abstractmethod
from typing import Dict, List, Optional, Union
from langchain_community.embeddings import HuggingFaceBgeEmbeddings
from langchain_core.documents.base import Document
from langchain_huggingface import HuggingFaceEmbeddings
from langchain_milvus import BM25BuiltInFunction, Milvus
from langchain_qdrant import FastEmbedSparse, QdrantVectorStore, RetrievalMode
from pymilvus import MilvusClient
from qdrant_client import QdrantClient, models
from .utils import PartitionFileManager

INDEX_PARAMS = [
    {
        "metric_type": "BM25",
        "index_type": "SPARSE_INVERTED_INDEX",
    },  # Fovr sparse vector
    {
        "metric_type": "COSINE",
        "index_type": "HNSW",
        "params": {"M": 32, "efConstruction": 100},
    },  # For dense vector
]


class ABCVectorDB(ABC):
    """
    Abstract base class for a Vector Database.
    This class defines the interface for a vector database connector.
    """

    @abstractmethod
    async def get_collections(self):
        pass

    @abstractmethod
    async def async_add_documents(self, chunks, partition: Optional[str] = None):
        pass

    @abstractmethod
    async def async_search(
        self,
        query: str,
        top_k: int = 5,
        similarity_threshold: int = 0.80,
        partition: Optional[str | List[str]] = None,
        filter: Optional[Dict] = None,
    ) -> list[Document]:
        pass

    @abstractmethod
    async def async_multy_query_search(
        self, partition: list[str], queries: list[str], top_k_per_query: int = 5
    ) -> list[Document]:
        pass

    @abstractmethod
    def get_file_points(
        self, file_id: dict, partition: Optional[str] = None, limit: int = 100
    ):
        pass

    @abstractmethod
    def delete_file_points(self, points: list, file_id: str, partition: str):
        pass

    @abstractmethod
    def file_exists(self, file_id: str, partition: Optional[str] = None):
        pass

    @abstractmethod
    def collection_exists(self, collection_name: str):
        pass


class MilvusDB(ABCVectorDB):
    """
    MilvusDB is a concrete class to interact with a Milvus database for vector storage and retrieval.
    Attributes:
        logger: Logger instance for logging information.
        embeddings: Embeddings to be used for vector storage.
        port: Port number of the Milvus server.
        host: Host address of the Milvus server.
        client: Milvus client instance.
        sparse_embeddings: Sparse embeddings for hybrid mode.
        index_params: Parameters for indexing.
        default_collection_name: Default collection name.
        _collection_name: Internal collection name.
        vector_store: Vector store instance.
    Methods:
        collection_name: Property to get and set the collection name.
        get_collections: Asynchronously get a list of collections.
        async_search: Asynchronously search for documents based on a query.
        async_multy_query_search: Asynchronously search for documents based on multiple queries.
        async_add_documents: Asynchronously add documents to the collection.
        get_file_points: Get points associated with a file from Milvus.
        file_exists: Check if a file exists in the collection.
        collection_exists: Check if a collection exists in Milvus.
        delete_points: Delete points from Milvus.
        uri: URI of the Milvus server.
    """

    def __init__(
        self,
        host,
        port,
        embeddings: HuggingFaceBgeEmbeddings | HuggingFaceEmbeddings = None,
        collection_name: str = None,
        logger=None,
        hybrid_mode=True,
        **kwargs,
    ):
        """
        Initialize Milvus.

        Args:
            host (str): The host of the Milvus server.
            port (int): The port of the Milvus server.
            collection_name (str): The name of the collection in the Milvus database.
            embeddings (list): The embeddings.
        """

        self.logger = logger
        self.embeddings: Union[HuggingFaceBgeEmbeddings, HuggingFaceEmbeddings] = (
            embeddings
        )
        self.port = port
        self.host = host
        self.uri = f"http://{host}:{port}"
        self.client = MilvusClient(uri=self.uri)
        self.sparse_embeddings = None
        if hybrid_mode:
            self.sparse_embeddings = BM25BuiltInFunction(enable_match=True)

        index_params = None
        if hybrid_mode:
            index_params = INDEX_PARAMS
        else:
            index_params = {"metric_type": "COSINE", "index_type": "FLAT"}

        self.hybrid_mode = hybrid_mode
        self.index_params = index_params
        # Initialize collection-related attributes
        self.default_collection_name = None
        self._collection_name = None
        self.vector_store = None
        self.partition_file_manager: PartitionFileManager = None
        self.default_partition = "_default"
        self.volumes_dir = kwargs.get("volumes_dir", None)

        # Set the initial collection name (if provided)
        if collection_name:
            self.default_collection_name = collection_name
            self.collection_name = collection_name

    @property
    def collection_name(self):
        return self._collection_name

    @collection_name.setter
    def collection_name(self, name: str):
        if not name:
            if self.default_collection_name is None:
                raise ValueError("Collection name cannot be empty.")
            name = self.default_collection_name

        self.vector_store = Milvus(
            connection_args={"uri": self.uri},
            collection_name=name,
            embedding_function=self.embeddings,
            auto_id=True,
            index_params=self.index_params,
            primary_field="_id",
            enable_dynamic_field=True,
            partition_key_field="partition",
            builtin_function=self.sparse_embeddings,
            vector_field=["sparse", "vector"] if self.hybrid_mode else None,
            consistency_level="Strong",
        )

        self.logger.info(f"VOLUME: {self.volumes_dir}")

        self.partition_file_manager = PartitionFileManager(
            database_url=f"sqlite:///{self.volumes_dir}/partitions_for_collection_{name}.db",
            logger=self.logger,
        )

        self.logger.info(f"The Collection named `{name}` loaded.")

        if self.default_collection_name is None:
            self.default_collection_name = name
            self.logger.info(f"Default collection name set to `{name}`.")
        self._collection_name = name

    async def get_collections(self) -> list[str]:
        return self.client.list_collections()

    async def async_search(
        self,
        query: str,
        partition: list[str],
        top_k: int = 5,
        similarity_threshold: int = 0.80,
        filter: Optional[dict] = {},
    ) -> list[Document]:
        """
        Perform an asynchronous search on the vector store with a given query.

        Args:
            query (str): The search query string.
            top_k (int, optional): The number of top results to return. Defaults to 5.
            similarity_threshold (int, optional): The minimum similarity score threshold for results. Defaults to 0.80.
            collection_name (Optional[str], optional): The name of the collection to search in. If None, the default collection name is used. Defaults to None.

        Returns:
            list[Document]: A list of documents that match the search query.

        Raises:
            ValueError: If no collection name is provided and no default collection name is set.
            ValueError: If the specified collection does not exist.
        """

        expr_parts = []

        if partition != ["all"]:
            expr_parts.append(f"partition in {partition}")

        for key, value in filter.items():
            expr_parts.append(f"{key} == '{value}'")

        # Join all parts with " and " only if there are multiple conditions
        expr = " and ".join(expr_parts) if expr_parts else ""

        SEARCH_PARAMS = [
            {
                "metric_type": "COSINE",
                "params": {
                    "ef": 15,
                    "radius": similarity_threshold,
                    "range_filter": 1.0,
                },
            },
            {"metric_type": "BM25", "params": {"drop_ratio_build": 0.2}},
        ]

        if self.hybrid_mode:
            docs_scores = await self.vector_store.asimilarity_search_with_score(
                query=query,
                k=top_k,
                fetch_k=top_k,
                ranker_type="rrf",
                expr=expr,
                param=SEARCH_PARAMS,
            )
            # self.logger.info(f"Docs: {docs_scores}")
<<<<<<< HEAD
=======

>>>>>>> 440ad9f2
        else:
            docs_scores = (
                await self.vector_store.asimilarity_search_with_relevance_scores(
                    query=query,
                    k=top_k,
                    score_threshold=similarity_threshold,
                    expr=expr,
                )
            )

        docs = [doc for doc, score in docs_scores]
        return docs

    async def async_multy_query_search(
        self,
        partition: list[str],
        queries: list[str],
        top_k_per_query: int = 5,
        similarity_threshold: int = 0.80,
    ) -> list[Document]:
        """
        Perform multiple asynchronous search queries concurrently and return the results.
        Args:
            queries (list[str]): A list of search query strings.
            top_k_per_query (int, optional): The number of top results to return per query. Defaults to 5.
            similarity_threshold (int, optional): The similarity threshold for filtering results. Defaults to 0.80.
            collection_name (Optional[str], optional): The name of the collection to search within. Defaults to None.
        Returns:
            list[Document]: A list of unique documents retrieved from the search queries.
        """
        # Gather all search tasks concurrently
        search_tasks = [
            self.async_search(
                query=query,
                partition=partition,
                top_k=top_k_per_query,
                similarity_threshold=similarity_threshold,
            )
            for query in queries
        ]
        retrieved_results = await asyncio.gather(*search_tasks)
        # Process the retrieved documents
        retrieved_chunks = {}
        for retrieved in retrieved_results:
            if retrieved:
                for document in retrieved:
                    retrieved_chunks[document.metadata["_id"]] = document
        return list(retrieved_chunks.values())

    async def async_add_documents(self, chunks: list[Document]) -> None:
        """Asynchronously add documents to the vector store."""

        partition_file_list = set(
            (c.metadata["partition"], c.metadata["file_id"]) for c in chunks
        )

        # check if this file_id exists
        for partition, file_id in partition_file_list:
            res = self.partition_file_manager.file_exists_in_partition(
                file_id=file_id, partition=partition
            )
            if res:
                raise ValueError(
                    f"No Insertion: This File ({file_id}) already exists in Partition ({partition})"
                )

        await self.vector_store.aadd_documents(chunks)

        for partition, file_id in partition_file_list:
            self.partition_file_manager.add_file_to_partition(
                file_id=file_id, partition=partition
            )

        self.logger.info(f"CHUNKS INSERTED")

    def get_file_points(self, file_id: str, partition: str, limit: int = 100):
        """
        Retrieve file points from the vector database based on a filter.
        Args:
            filter (dict): A dictionary containing the filter key and value.
            collection_name (Optional[str], optional): The name of the collection to query. Defaults to None.
            limit (int, optional): The maximum number of results to return per query. Defaults to 100.
        Returns:
            list: A list of result IDs that match the filter criteria.
        Raises:
            ValueError: If the filter value type is unsupported.
            Exception: If there is an error during the query process.
        """

        try:
            if not self.partition_file_manager.file_exists_in_partition(
                file_id=file_id, partition=partition
            ):
                return []

            # Adjust filter expression based on the type of value
            filter_expression = f"partition == '{partition}' and file_id == '{file_id}'"

            # Pagination parameters
            offset = 0
            results = []

            while True:
                response = self.client.query(
                    collection_name=self.collection_name,
                    filter=filter_expression,
                    output_fields=["_id"],  # Only fetch IDs
                    limit=limit,
                    offset=offset,
                )

                if not response:
                    break  # No more results

                results.extend([res["_id"] for res in response])
                offset += len(response)  # Move offset forward

                if limit == 1:
                    return [response[0]["_id"]] if response else []

            return results  # Return list of result IDs

        except Exception as e:
            self.logger.error(f"Couldn't get file points for file_id {file_id}: {e}")
            raise

    def get_file_chunks(
        self, file_id: str, partition: str, include_id: bool = False, limit: int = 100
    ):
        try:
            if not self.partition_file_manager.file_exists_in_partition(
                file_id=file_id, partition=partition
            ):
                return []

            # Adjust filter expression based on the type of value
            filter_expression = f"partition == '{partition}' and file_id == '{file_id}'"

            # Pagination parameters
            offset = 0
            results = []
            excluded_keys = (
                ["text", "vector", "_id"] if not include_id else ["text", "vector"]
            )

            while True:
                response = self.client.query(
                    collection_name=self.collection_name,
                    filter=filter_expression,
                    limit=limit,
                    offset=offset,
                )

                if not response:
                    break  # No more results

                results.extend(response)
                offset += len(response)  # Move offset forward

            docs = [
                Document(
                    page_content=res["text"],
                    metadata={
                        key: value
                        for key, value in res.items()
                        if key not in excluded_keys
                    },
                )
                for res in results
            ]
            return docs  # Return list of result IDs

        except Exception as e:
            self.logger.error(f"Couldn't get file points for file_id {file_id}: {e}")
            raise

    def get_chunk_by_id(self, chunk_id: str):
        """
        Retrieve a chunk by its ID.
        Args:
            chunk_id (str): The ID of the chunk to retrieve.
        Returns:
            Document: The retrieved chunk.
        """
        try:
            response = self.client.query(
                collection_name=self.collection_name,
                filter=f"_id == {chunk_id}",
                limit=1,
            )
            if response:
                return Document(
                    page_content=response[0]["text"],
                    metadata={
                        key: value
                        for key, value in response[0].items()
                        if key not in ["text", "vector"]
                    },
                )
            return None
        except Exception as e:
            self.logger.error(f"Couldn't get chunk by ID {chunk_id}: {e}")

    def delete_file_points(self, points: list, file_id: str, partition: str):
        """
        Delete points from Milvus
        """
        try:
            if not self.partition_file_manager.file_exists_in_partition(
                file_id=file_id, partition=partition
            ):
                raise ValueError(
                    f"This File ({file_id}) doesn't exist in Partition ({partition})"
                )

            self.client.delete(collection_name=self.collection_name, ids=points)
            self.partition_file_manager.remove_file_from_partition(
                file_id=file_id, partition=partition
            )

        except Exception as e:
            self.logger.error(f"Error in `delete_points`: {e}")
        pass

    def file_exists(self, file_id: str, partition: str):
        """
        Check if a file exists in Milvus
        """
        try:
            return self.partition_file_manager.file_exists_in_partition(
                file_id=file_id, partition=partition
            )
        except Exception as e:
            self.logger.error(f"Error in `file_exists` for file_id {file_id}: {e}")
            return False

    def list_files(self, partition: str):
        """
        Retrieve all unique file_id values from a given partition.
        """
        try:
            if not self.partition_file_manager.partition_exists(partition=partition):
                return []
            else:
                results = self.partition_file_manager.list_files_in_partition(
                    partition=partition
                )
                return results

        except Exception as e:
            self.logger.error(f"Failed to get file_ids in partition '{partition}': {e}")
            raise

    def list_partitions(self):
        try:
            return self.partition_file_manager.list_partitions()
        except Exception as e:
            self.logger.error(f"Failed to list partitions : {e}")
            raise

    def collection_exists(self, collection_name: str):
        """
        Check if a collection exists in Milvus
        """
        return self.vector_store.client.has_collection(collection_name)

    def delete_partition(self, partition: str):
        if not self.partition_file_manager.partition_exists(partition):
            self.logger.debug(f"Partition {partition} does not exist.")
            return False

        try:
            deleted_count = self.client.delete(
                collection_name=self.collection_name,
                filter=f"partition == '{partition}'",
            )

            self.partition_file_manager.delete_partition(partition)

            self.logger.info(
                f"Deleted {deleted_count} points from partition '{partition}'."
            )

            return True
        except Exception as e:
            self.logger.error(
                f"Error in `delete_partition` for partition {partition}: {e}"
            )
            return False

    def partition_exists(self, partition: str):
        """
        Check if a partition exists in Milvus
        """
        try:
            return self.partition_file_manager.partition_exists(partition=partition)

        except Exception as e:
            self.logger.error(
                f"Error in `partition_exists` for partition {partition}: {e}"
            )
            return False


class QdrantDB(ABCVectorDB):
    """
    QdrantDB is a class that provides an interface to interact with a Qdrant vector database. It allows for the initialization of a Qdrant client, setting and getting collection names, performing asynchronous searches, adding documents, retrieving file points, deleting points, and checking for the existence of files and collections.
    Attributes:
        logger: Logger instance for logging information.
        embeddings: Embeddings used for vector storage.
        port: Port number of the Qdrant server.
        host: Host address of the Qdrant server.
        client: Qdrant client instance.
        sparse_embeddings: Sparse embeddings for hybrid retrieval mode.
        retrieval_mode: Mode of retrieval (HYBRID or DENSE).
        default_collection_name: Default collection name.
        _collection_name: Current collection name.
        vector_store: Instance of QdrantVectorStore.
    Methods:
        __init__(host, port, embeddings, collection_name, logger, hybrid_mode):
            Initializes the QdrantDB instance with the given parameters.
        collection_name:
            Property to get and set the collection name.
        get_collections() -> list[str]:
            Asynchronously retrieves a list of collection names from the Qdrant database.
        async_search(query, top_k, similarity_threshold, collection_name) -> list[Document]:
            Asynchronously searches for documents in the specified collection based on the query.
        async_multy_query_search(queries, top_k_per_query, similarity_threshold, collection_name) -> list[Document]:
            Asynchronously performs multiple queries and retrieves documents for each query.
        async_add_documents(chunks, collection_name) -> None:
            Asynchronously adds documents to the specified collection.
        get_file_points(filter, collection_name, limit) -> list:
            Retrieves points associated with a file from the Qdrant database based on the filter.
        delete_points(points, collection_name) -> None:
            Deletes points from the specified collection in the Qdrant database.
        file_exists(file_name, collection_name) -> bool:
            Checks if a file exists in the specified collection in the Qdrant database.
        collection_exists(collection_name) -> bool:
            Checks if a collection exists in the Qdrant database.
    """

    def __init__(
        self,
        host,
        port,
        embeddings: HuggingFaceBgeEmbeddings | HuggingFaceEmbeddings = None,
        collection_name: str = None,
        logger=None,
        hybrid_mode=True,
        **kwargs,
    ):
        """
        Initialize Qdrant_Connector.

        Args:
            host (str): The host of the Qdrant server.
            port (int): The port of the Qdrant server.
            collection_name (str): The name of the collection in the Qdrant database.
            embeddings (list): The embeddings.
        """

        self.logger = logger
        self.embeddings: Union[HuggingFaceBgeEmbeddings, HuggingFaceEmbeddings] = (
            embeddings
        )
        self.port = port
        self.host = host
        self.client = QdrantClient(
            port=port,
            host=host,
            prefer_grpc=False,
        )

        self.sparse_embeddings = (
            FastEmbedSparse(model_name="Qdrant/bm25") if hybrid_mode else None
        )
        self.retrieval_mode = (
            RetrievalMode.HYBRID if hybrid_mode else RetrievalMode.DENSE
        )
        logger.info(f"VectorDB retrieval mode: {self.retrieval_mode}")

        # Initialize collection-related attributes
        self.default_collection_name = None
        self._collection_name = None
        self.vector_store = None

        # Set the initial collection name (if provided)
        if collection_name:
            self.default_collection_name = collection_name
            self.collection_name = collection_name

    @property
    def collection_name(self):
        return self._collection_name

    @collection_name.setter
    def collection_name(self, name: str):
        if not name:
            if self.default_collection_name is None:
                raise ValueError("Collection name cannot be empty.")
            name = self.default_collection_name

        if self.client.collection_exists(collection_name=name):
            self.vector_store = QdrantVectorStore(
                client=self.client,
                collection_name=name,
                embedding=self.embeddings,
                sparse_embedding=self.sparse_embeddings,
                retrieval_mode=self.retrieval_mode,
            )
            self.logger.warning(f"Collection `{name}` LOADED.")
        else:
            self.vector_store = QdrantVectorStore.construct_instance(
                embedding=self.embeddings,
                sparse_embedding=self.sparse_embeddings,
                collection_name=name,
                client_options={"port": self.port, "host": self.host},
                retrieval_mode=self.retrieval_mode,
            )
            self.logger.debug(f"Collection `{name}` CREATED.")

        if self.default_collection_name is None:
            self.default_collection_name = name
            self.logger.info(f"Default collection name set to `{name}`.")
        self._collection_name = name

    async def get_collections(self) -> list[str]:
        return [c.name for c in self.client.get_collections().collections]

    async def async_search(
        self,
        query: str,
        top_k: int = 5,
        similarity_threshold: int = 0.80,
        collection_name: Optional[str] = None,
    ) -> list[Document]:
        """
        Perform an asynchronous search on the vector database.

        Args:
            query (str): The search query string.
            top_k (int, optional): The number of top results to return. Defaults to 5.
            similarity_threshold (int, optional): The minimum similarity score threshold for results. Defaults to 0.80.
            collection_name (Optional[str], optional): The name of the collection to search in. If None, the default collection name is used. Defaults to None.

        Returns:
            list[Document]: A list of documents that match the search query.

        Raises:
            ValueError: If no collection name is provided and no default collection name is set.
            ValueError: If the specified collection does not exist.
        """
        if collection_name is None:
            if self.default_collection_name is None:
                raise ValueError(
                    "Collection name not provided and no default collection name set."
                )
            self.collection_name = self.default_collection_name
        elif not self.collection_exists(collection_name):
            raise ValueError(f"Collection {collection_name} does not exist.")
        else:
            self.collection_name = collection_name
        docs_scores = await self.vector_store.asimilarity_search_with_relevance_scores(
            query=query, k=top_k, score_threshold=similarity_threshold
        )
        docs = [doc for doc, score in docs_scores]
        return docs

    async def async_multy_query_search(
        self,
        queries: list[str],
        top_k_per_query: int = 5,
        similarity_threshold: int = 0.80,
        collection_name: Optional[str] = None,
    ) -> list[Document]:
        """
        Perform multiple asynchronous search queries concurrently and return the unique retrieved documents.

        Args:
            queries (list[str]): A list of search query strings.
            top_k_per_query (int, optional): The number of top results to retrieve per query. Defaults to 5.
            similarity_threshold (int, optional): The similarity threshold for filtering results. Defaults to 0.80.
            collection_name (Optional[str], optional): The name of the collection to search within. Defaults to None.

        Returns:
            list[Document]: A list of unique retrieved documents.
        """
        # Set the collection name
        self.collection_name = collection_name
        # Gather all search tasks concurrently
        search_tasks = [
            self.async_search(
                query=query,
                top_k=top_k_per_query,
                similarity_threshold=similarity_threshold,
                collection_name=collection_name,
            )
            for query in queries
        ]
        retrieved_results = await asyncio.gather(*search_tasks)
        retrieved_chunks = {}
        # Process the retrieved documents
        for retrieved in retrieved_results:
            if retrieved:
                for document in retrieved:
                    retrieved_chunks[document.metadata["_id"]] = document
        return list(retrieved_chunks.values())

    async def async_add_documents(
        self, chunks: list[Document], collection_name: Optional[str] = None
    ) -> None:
        """
        Asynchronously add documents to the vector store.
        Args:
            chunks (list[Document]): A list of Document objects to be added.
            collection_name (Optional[str]): The name of the collection to which the documents will be added.
                                             If None, the default collection name will be used.
        Returns:
            None
        """
        # Set the collection name
        self.collection_name = collection_name

        await self.vector_store.aadd_documents(chunks)
        self.logger.debug("CHUNKS INSERTED")

    def get_file_points(
        self, filter: dict, collection_name: Optional[str] = None, limit: int = 100
    ):
        """
        Retrieve file points from the vector database based on a filter.
        Args:
            filter (dict): A dictionary containing the filter key and value.
            collection_name (Optional[str], optional): The name of the collection to search in. Defaults to None.
            limit (int, optional): The maximum number of results to return. Defaults to 100.
        Returns:
            List[str]: A list of result IDs that match the filter criteria.
        Raises:
            Exception: If there is an error during the retrieval process.
        """

        try:
            # Scroll through all vectors
            has_more = True
            offset = None
            results = []

            key = next(iter(filter))
            value = filter[key]

            while has_more:
                response = self.client.scroll(
                    collection_name=collection_name
                    if collection_name
                    else self.default_collection_name,
                    scroll_filter=models.Filter(
                        must=[
                            models.FieldCondition(
                                key=f"metadata.{key}",
                                match=models.MatchValue(value=value),
                            )
                        ]
                    ),
                    limit=limit,
                    offset=offset,
                )

                # Add points that contain the filename in metadata.source
                results.extend(response[0])
                has_more = response[1]  # Check if there are more results
                offset = response[1] if has_more else None

                if limit == 1:
                    return [results[0].id] if results else []

            # Return list of result ids
            return [res.id for res in results]

        except Exception as e:
            self.logger.error(f"Couldn't get file points for {key} {value}: {e}")
            raise

    def delete_file_points(self, points: list, collection_name: Optional[str] = None):
        """
        Delete points from Qdrant
        """
        try:
            self.client.delete(
                collection_name=collection_name
                if collection_name
                else self.default_collection_name,
                points_selector=models.PointIdsList(points=points),
            )
        except Exception as e:
            self.logger.error(f"Error in `delete_points`: {e}")

    def file_exists(self, file_name: str, collection_name: Optional[str] = None):
        """
        Check if a file exists in Qdrant
        """
        try:
            # Get points associated with the file name
            points = self.get_file_points(
                {"file_name": file_name}, collection_name, limit=1
            )
            return True if points else False
        except Exception as e:
            self.logger.error(f"Error in `file_exists` for {file_name}: {e}")
            return False

    def collection_exists(self, collection_name: str):
        """
        Check if a collection exists in Qdrant
        """
        return self.client.collection_exists(collection_name)


class ConnectorFactory:
    CONNECTORS = {"milvus": MilvusDB, "qdrant": QdrantDB}

    @staticmethod
    def create_vdb(config, logger, embeddings) -> ABCVectorDB:
        if not config["vectordb"]["enable"]:
            logger.info("Vector database is not enabled. Skipping initialization.")
            return None

        # Extract parameters
        dbconfig = dict(config.vectordb)
        name = dbconfig.pop("connector_name")
        dbconfig.pop("enable")
        vdb_cls = ConnectorFactory.CONNECTORS.get(name)
        if not vdb_cls:
            raise ValueError(f"VECTORDB '{name}' is not supported.")

        dbconfig["embeddings"] = embeddings
        dbconfig["logger"] = logger
        dbconfig["volumes_dir"] = config.paths.volumes_dir

        return vdb_cls(**dbconfig)<|MERGE_RESOLUTION|>--- conflicted
+++ resolved
@@ -253,10 +253,7 @@
                 param=SEARCH_PARAMS,
             )
             # self.logger.info(f"Docs: {docs_scores}")
-<<<<<<< HEAD
-=======
-
->>>>>>> 440ad9f2
+
         else:
             docs_scores = (
                 await self.vector_store.asimilarity_search_with_relevance_scores(
