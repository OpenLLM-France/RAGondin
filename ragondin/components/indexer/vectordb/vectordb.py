--- conflicted
+++ resolved
@@ -252,10 +252,8 @@
                 expr=expr,
                 param=SEARCH_PARAMS,
             )
-<<<<<<< HEAD
             # self.logger.info(f"Docs: {docs_scores}")
-=======
->>>>>>> 0f8c89b4
+
         else:
             docs_scores = (
                 await self.vector_store.asimilarity_search_with_relevance_scores(
