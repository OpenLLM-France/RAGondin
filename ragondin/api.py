import os

import ray
from dotenv import dotenv_values

SHARED_ENV = os.environ.get("SHARED_ENV", None)

env_vars = dotenv_values(SHARED_ENV) if SHARED_ENV else {}
env_vars["PYTHONPATH"] = "/app/ragondin"


ray.init(
    address="auto", runtime_env={"working_dir": "/app/ragondin", "env_vars": env_vars}
)

import json
from enum import Enum
from pathlib import Path
from typing import Literal, Optional

import uvicorn
from chainlit.utils import mount_chainlit
from config import load_config
from fastapi import Depends, FastAPI, Request, HTTPException, status
from fastapi.responses import StreamingResponse
from fastapi.staticfiles import StaticFiles
from fastapi.security import HTTPBearer, HTTPAuthorizationCredentials
from langchain_core.messages import AIMessage, HumanMessage
from loguru import logger
from pydantic import BaseModel
from routers.extract import router as extract_router
from routers.indexer import router as indexer_router

from routers.openai import router as openai_router
from routers.partition import router as partition_router
from routers.search import router as search_router
from utils.dependencies import vectordb
import os

from components import RagPipeline

config = load_config()
DATA_DIR = Path(config.paths.data_dir)

ragPipe = RagPipeline(config=config, vectordb=vectordb, logger=logger)


class Tags(Enum):
    VDB = "VectorDB operations"
    INDEXER = ("Indexer",)
    SEARCH = ("Semantic Search",)
    OPENAI = ("OpenAI Compatible API",)
    EXTRACT = ("Document extracts",)
    PARTITION = ("Partitions & files",)


class AppState:
    def __init__(self, config):
        self.config = config
        self.model_name = config.llm.model
        self.ragpipe = ragPipe
        self.vectordb = vectordb
        self.data_dir = Path(config.paths.data_dir)


<<<<<<< HEAD
app = FastAPI()

=======
class ChatMsg(BaseModel):
    role: Literal["user", "assistant"]
    content: str


mapping = {"user": HumanMessage, "assistant": AIMessage}

# Read the token from env (or None if not set)
AUTH_TOKEN: Optional[str] = os.getenv("AUTH_TOKEN")
security = HTTPBearer()

# Dependency to verify token
def verify_token(credentials: HTTPAuthorizationCredentials = Depends(security)):
    if AUTH_TOKEN is None:
        return  # Auth disabled
    if credentials.credentials != AUTH_TOKEN:
        raise HTTPException(
            status_code=status.HTTP_403_FORBIDDEN,
            detail="Invalid or missing token"
        )

# Apply globally only if AUTH_TOKEN is set
dependencies = [Depends(verify_token)] if AUTH_TOKEN else []
app = FastAPI(dependencies=dependencies)
>>>>>>> 6deb3efb
app.state.app_state = AppState(config)
app.mount(
    "/static", StaticFiles(directory=DATA_DIR.resolve(), check_dir=True), name="static"
)


@app.get("/health_check", summary="Toy endpoint to check that the api is up")
async def health_check(request: Request):
    return "RAG API is up."


# Mount the default front
mount_chainlit(app, "./chainlit/app_front.py", path="/chainlit")

# Mount the indexer router
app.include_router(indexer_router, prefix="/indexer", tags=[Tags.INDEXER])
# Mount the extract router
app.include_router(extract_router, prefix="/extract", tags=[Tags.EXTRACT])
# Mount the search router
app.include_router(search_router, prefix="/search", tags=[Tags.SEARCH])
# Mount the partition router
app.include_router(partition_router, prefix="/partition", tags=[Tags.PARTITION])
# Mount the openai router
app.include_router(openai_router, prefix="/v1", tags=[Tags.OPENAI])


if __name__ == "__main__":
    uvicorn.run("api:app", host="0.0.0.0", port=8083, reload=True, proxy_headers=True)<|MERGE_RESOLUTION|>--- conflicted
+++ resolved
@@ -63,17 +63,6 @@
         self.data_dir = Path(config.paths.data_dir)
 
 
-<<<<<<< HEAD
-app = FastAPI()
-
-=======
-class ChatMsg(BaseModel):
-    role: Literal["user", "assistant"]
-    content: str
-
-
-mapping = {"user": HumanMessage, "assistant": AIMessage}
-
 # Read the token from env (or None if not set)
 AUTH_TOKEN: Optional[str] = os.getenv("AUTH_TOKEN")
 security = HTTPBearer()
@@ -91,7 +80,8 @@
 # Apply globally only if AUTH_TOKEN is set
 dependencies = [Depends(verify_token)] if AUTH_TOKEN else []
 app = FastAPI(dependencies=dependencies)
->>>>>>> 6deb3efb
+
+
 app.state.app_state = AppState(config)
 app.mount(
     "/static", StaticFiles(directory=DATA_DIR.resolve(), check_dir=True), name="static"
