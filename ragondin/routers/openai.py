--- conflicted
+++ resolved
@@ -162,12 +162,7 @@
             try:
                 chunk = await llm_output.__anext__()
                 return JSONResponse(
-<<<<<<< HEAD
-                    content=chunk,
-                    headers={"X-Metadata-Sources": json.dumps(metadata)},
-=======
                     content=chunk, headers={"X-Metadata-Sources": json.dumps(metadata)}
->>>>>>> 440ad9f2
                 )
             except StopAsyncIteration:
                 raise HTTPException(status_code=500, detail="No response from LLM")
