import json
from pathlib import Path
from typing import Any, Optional

import ray
from config.config import load_config
from fastapi import (
    APIRouter,
    Depends,
    Form,
    HTTPException,
    Request,
    Response,
    UploadFile,
    status,
)
from fastapi.responses import JSONResponse
from loguru import logger
from utils.dependencies import Indexer, get_indexer, vectordb

# load config
config = load_config()
DATA_DIR = config.paths.data_dir
ACCEPTED_FILE_FORMATS = dict(config.loader["file_loaders"]).keys()
FORBIDDEN_CHARS_IN_FILE_ID = set("/")  # set('"<>#%{}|\\^`[]')

# Get the TaskStateManager actor
task_state_manager = ray.get_actor("TaskStateManager", namespace="ragondin")

# Create an APIRouter instance
router = APIRouter()


def is_file_id_valid(file_id: str) -> bool:
    return not any(c in file_id for c in FORBIDDEN_CHARS_IN_FILE_ID)


async def validate_file_id(file_id: str):
    if not is_file_id_valid(file_id):
        raise HTTPException(
            status_code=status.HTTP_400_BAD_REQUEST,
            detail=f"File ID contains forbidden characters: {', '.join(FORBIDDEN_CHARS_IN_FILE_ID)}",
        )

    if not file_id.strip():
        raise HTTPException(
            status_code=status.HTTP_400_BAD_REQUEST, detail="File ID cannot be empty."
        )
    return file_id


async def validate_file_format(file: UploadFile):
    file_extension = (
        file.filename.split(".")[-1].lower() if "." in file.filename else ""
    )
    if file_extension not in ACCEPTED_FILE_FORMATS:
        raise HTTPException(
            status_code=status.HTTP_415_UNSUPPORTED_MEDIA_TYPE,
            detail=f"Unsupported file format: {file_extension}. Supported formats are: {', '.join(ACCEPTED_FILE_FORMATS)}",
        )

    return file


async def validate_metadata(metadata: Optional[Any] = Form(None)):
    try:
        processed_metadata = metadata or "{}"
        processed_metadata = json.loads(processed_metadata)
        return processed_metadata
    except json.JSONDecodeError:
        raise HTTPException(
            status_code=status.HTTP_400_BAD_REQUEST, detail="Invalid JSON in metadata"
        )


@router.post("/partition/{partition}/file/{file_id}")
async def add_file(
    request: Request,
    partition: str,
    file_id: str = Depends(validate_file_id),
    file: UploadFile = Depends(validate_file_format),
    metadata: dict = Depends(validate_metadata),
    indexer: Indexer = Depends(get_indexer),
):
    # Check if file exists
    if vectordb.file_exists(file_id, partition):
        raise HTTPException(
            status_code=status.HTTP_409_CONFLICT,
            detail=f"File '{file_id}' already exists in partition {partition}",
        )

    # Add file_id to metadata
    metadata["file_id"] = file_id

    # Create a temporary directory to store files
    save_dir = Path(DATA_DIR)
    save_dir.mkdir(parents=True, exist_ok=True)

    # Save the uploaded file
    file_path = save_dir / Path(file.filename).name

    metadata.update({"source": str(file_path), "filename": file.filename})
    logger.info(f"Processing file: {file.filename} and saving to {file_path}")
    try:
        with open(file_path, "wb") as buffer:
            buffer.write(await file.read())
    except Exception as e:
        err_str = f"Failed to save file: {str(e)}"
        logger.debug(err_str)
        raise HTTPException(
            status_code=status.HTTP_500_INTERNAL_SERVER_ERROR,
            detail=err_str,
        )

    # Queue the file for indexing
    try:
        task = indexer.add_file.remote(
            path=file_path, metadata=metadata, partition=partition
        )
        # TODO: More specific errors with details and appropriate error codes
    except Exception as e:
        err_str = f"Indexing error: {str(e)}"
        logger.debug(err_str)
        raise HTTPException(
            status_code=status.HTTP_500_INTERNAL_SERVER_ERROR,
            detail=err_str,
        )

    return JSONResponse(
        status_code=status.HTTP_201_CREATED,
        content={
            "task_status_url": str(
                request.url_for("get_task_status", task_id=task.task_id().hex())
            )
        },
    )


@router.delete("/partition/{partition}/file/{file_id}")
async def delete_file(
    partition: str, file_id: str, indexer: Indexer = Depends(get_indexer)
):
    """
    Delete a file in a specific partition.
    """
    try:
        deleted = ray.get(indexer.delete_file.remote(file_id, partition))
    except Exception as e:
        err_str = f"Error while deleting file '{file_id}': {str(e)}"
        logger.debug(err_str)
        raise HTTPException(
            status_code=status.HTTP_500_INTERNAL_SERVER_ERROR,
            detail=err_str,
        )

    if not deleted:
        raise HTTPException(
            status_code=status.HTTP_404_NOT_FOUND,
            detail=f"File '{file_id}' not found in partition '{partition}'.",
        )

    return Response(status_code=status.HTTP_204_NO_CONTENT)


@router.put("/partition/{partition}/file/{file_id}")
async def put_file(
    request: Request,
    partition: str,
    file_id: str = Depends(validate_file_id),
    file: UploadFile = Depends(validate_file_format),
    metadata: dict = Depends(validate_metadata),
    indexer: Indexer = Depends(get_indexer),
):
    # Validate file existence
    if not vectordb.file_exists(file_id, partition):
        raise HTTPException(
            status_code=status.HTTP_404_NOT_FOUND,
            detail=f"File '{file_id}' not found in partition '{partition}'.",
        )

    # Delete old file
    try:
        ray.get(indexer.delete_file.remote(file_id, partition))
        logger.info(f"File {file_id} deleted.")
    except Exception as e:
        err_str = f"Failed to delete existing file: {str(e)}"
        logger.debug(err_str)
        raise HTTPException(
            status_code=status.HTTP_500_INTERNAL_SERVER_ERROR,
            detail=err_str,
        )

    metadata["file_id"] = file_id

    # Save uploaded file
    save_dir = Path(DATA_DIR)
    save_dir.mkdir(parents=True, exist_ok=True)

    # Save the uploaded file
    file_path = save_dir / Path(file.filename).name
<<<<<<< HEAD
    metadata.update(
        {
            "source": str(file_path),
            "filename": file.filename,
        }
    )

=======

    metadata.update({"source": str(file_path), "filename": file.filename})
>>>>>>> 1a3bf46c
    logger.info(f"Processing file: {file.filename} and saving to {file_path}")

    try:
        with open(file_path, "wb") as buffer:
            buffer.write(await file.read())
    except Exception as e:
        err_str = f"Failed to save file: {str(e)}"
        logger.debug(err_str)
        raise HTTPException(
            status_code=status.HTTP_500_INTERNAL_SERVER_ERROR,
            detail=err_str,
        )

    # Queue indexing task
    try:
        task = indexer.add_file.remote(
            path=file_path, metadata=metadata, partition=partition
        )
    except Exception as e:
        err_str = f"Indexing error: {str(e)}"
        logger.debug(err_str)
        raise HTTPException(
            status_code=status.HTTP_500_INTERNAL_SERVER_ERROR,
            detail=err_str,
        )

    return JSONResponse(
        status_code=status.HTTP_202_ACCEPTED,
        content={
            "task_status_url": str(
                request.url_for("get_task_status", task_id=task.task_id().hex())
            )
        },
    )


@router.patch("/partition/{partition}/file/{file_id}")
async def patch_file(
    partition: str,
    file_id: str = Depends(validate_file_id),
    metadata: Optional[Any] = Depends(validate_metadata),
    indexer: Indexer = Depends(get_indexer),
):
    # Check if file exists
    if not vectordb.file_exists(file_id, partition):
        raise HTTPException(
            status_code=status.HTTP_404_NOT_FOUND,
            detail=f"File '{file_id}' not found in partition '{partition}'.",
        )

    metadata["file_id"] = file_id

    # Update metadata in indexer
    try:
        ray.get(indexer.update_file_metadata.remote(file_id, metadata, partition))
    except Exception as e:
        err_str = f"Failed to update metadata: {str(e)}"
        logger.debug(err_str)
        raise HTTPException(
            status_code=status.HTTP_500_INTERNAL_SERVER_ERROR,
            detail=err_str,
        )

    return JSONResponse(
        status_code=status.HTTP_200_OK,
        content={"message": f"Metadata for file '{file_id}' successfully updated."},
    )


@router.get("/task/{task_id}")
async def get_task_status(
    request: Request, task_id: str, indexer: Indexer = Depends(get_indexer)
):
    try:
        state = await indexer.get_task_status.remote(task_id)
    except Exception:
        logger.warning(f"Task {task_id} not found.")
        state = None

    if state is None:
        raise HTTPException(
            status_code=status.HTTP_404_NOT_FOUND, detail=f"Task '{task_id}' not found."
        )
    content = {"task_id": task_id, "task_state": state}
    if state == "FAILED":
        content["error_url"] = str(request.url_for("get_task_error", task_id=task_id))

    return JSONResponse(
        status_code=status.HTTP_200_OK,
        content=content,
    )


@router.get("/task/{task_id}/error")
async def get_task_error(task_id: str):
    error = await task_state_manager.get_error.remote(task_id)
    if error is None:
        raise HTTPException(
            status_code=status.HTTP_404_NOT_FOUND,
            detail=f"No error found for task '{task_id}'.",
        )
    return {"task_id": task_id, "traceback": error.splitlines()}<|MERGE_RESOLUTION|>--- conflicted
+++ resolved
@@ -198,7 +198,6 @@
 
     # Save the uploaded file
     file_path = save_dir / Path(file.filename).name
-<<<<<<< HEAD
     metadata.update(
         {
             "source": str(file_path),
@@ -206,10 +205,6 @@
         }
     )
 
-=======
-
-    metadata.update({"source": str(file_path), "filename": file.filename})
->>>>>>> 1a3bf46c
     logger.info(f"Processing file: {file.filename} and saving to {file_path}")
 
     try:
