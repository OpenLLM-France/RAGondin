--- conflicted
+++ resolved
@@ -12,18 +12,12 @@
     - ./ragondin:/app/ragondin # For dev mode
     - ${DB_VOLUME:-./db}:/app/db
   ports:
-<<<<<<< HEAD
-    - "${APP_PORT:-8080}:${APP_iPORT:-8080}"
-    - ${RAY_DASHBOARD_PORT:-8266}:${RAY_DASHBOARD_PORT:-8265} # for ray dashboard
-
-=======
     - ${APP_PORT:-8080}:${APP_iPORT:-8080}
     - ${RAY_DASHBOARD_PORT:-8265}:8265 # for ray dashboard
   networks:
     default:
       aliases:
         - ragondin
->>>>>>> 94c6a14d
   env_file:
     - ${SHARED_ENV:-.env}
   shm_size: 10.24gb
