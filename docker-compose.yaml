--- conflicted
+++ resolved
@@ -13,13 +13,8 @@
     - ${MILVUS_VOLUME_DIRECTORY:-./volumes}:/app/volumes
 
   ports:
-<<<<<<< HEAD
-    - "${APP_PORT:-8083}:${CONTAINER_PORT:-8080}"
-    - ${RAY_DASHBOARD_PORT:-8266}:${RAY_DASHBOARD_PORT:-8265} # for ray dashboard
-=======
     - "${APP_PORT:-8080}:${APP_iPORT:-8080}"
     - ${RAY_DASHBOARD_PORT:-8265}:${RAY_DASHBOARD_PORT:-8265} # for ray dashboard
->>>>>>> 440ad9f2
 
   env_file:
     - .env
