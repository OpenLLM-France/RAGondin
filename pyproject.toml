[project]
name = "ragondin"
version = "0.1.0"
description = "Add your description here"
readme = "README.md"
requires-python = ">=3.12"
dependencies = [
    "aiopath>=0.7.7",
    "chainlit>=2.2.1",
    "einops>=0.8.1",
    "fastembed-gpu>=0.4.2",
    "hydra-core>=1.3.2",
    "langchain-community>=0.3.18",
    "langchain-core>=0.3.39",
    "langchain-experimental>=0.3.4",
    "langchain-huggingface>=0.1.2",
    "langchain-milvus>=0.1.8",
    "langchain-openai>=0.3.7",
    "loguru>=0.7.3",
    "marker-pdf>=0.2.17",
    "markitdown>=0.0.2",
    "pydub>=0.25.1",
    "pymupdf4llm>=0.0.17",
    "ragatouille>=0.0.9",
    "spire-doc>=13.1.0",
    "markitdown>=0.0.2",
    "openai>=1.64.0",
    "ray[default]>=2.43.0",
    "langchain-qdrant>=0.2.0",
    "python-dotenv>=1.0.1",
    "pip>=25.0.1",
    "chardet>=5.2.0",
    "openai-whisper>=20240930",
    "torch>=2.4.1",
<<<<<<< HEAD
    "mxbai-rerank>=0.1.3",
    "docling>=2.15.1",
=======
    "robotframework>=7.2.2",
    "robotframework-requests>=0.9.7",
>>>>>>> 440ad9f2
]

[dependency-groups]
dev = [
    "ruff>=0.11.0",
]<|MERGE_RESOLUTION|>--- conflicted
+++ resolved
@@ -32,13 +32,10 @@
     "chardet>=5.2.0",
     "openai-whisper>=20240930",
     "torch>=2.4.1",
-<<<<<<< HEAD
+    "robotframework>=7.2.2",
+    "robotframework-requests>=0.9.7",
     "mxbai-rerank>=0.1.3",
     "docling>=2.15.1",
-=======
-    "robotframework>=7.2.2",
-    "robotframework-requests>=0.9.7",
->>>>>>> 440ad9f2
 ]
 
 [dependency-groups]
