--- conflicted
+++ resolved
@@ -30,12 +30,9 @@
     "langchain-qdrant>=0.2.0",
     "python-dotenv>=1.0.1",
     "pip>=25.0.1",
-<<<<<<< HEAD
     "chardet>=5.2.0",
-=======
     "openai-whisper>=20240930",
     "torch>=2.4.1",
->>>>>>> 948d57b2
 ]
 
 [dependency-groups]
