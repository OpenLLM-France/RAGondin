defaults:
  - base
name: recursive_splitter
<<<<<<< HEAD
chunk_size: 200
chunk_overlap: 40
=======
chunk_size: 1000
chunk_overlap: 200
>>>>>>> 5cebed2e


# https://chat.deepseek.com/a/chat/s/28913c5d-1f62-40b0-9247-4655994fe16b
# 3000 c => 750 tokens => 
# 1 p => 2000 c => 500 tokens<|MERGE_RESOLUTION|>--- conflicted
+++ resolved
@@ -1,13 +1,8 @@
 defaults:
   - base
 name: recursive_splitter
-<<<<<<< HEAD
-chunk_size: 200
-chunk_overlap: 40
-=======
 chunk_size: 1000
 chunk_overlap: 200
->>>>>>> 5cebed2e
 
 
 # https://chat.deepseek.com/a/chat/s/28913c5d-1f62-40b0-9247-4655994fe16b
