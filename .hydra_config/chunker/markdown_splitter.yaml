defaults:
  - base
name: markdown_splitter
<<<<<<< HEAD
chunk_size: 300
chunk_overlap: 60
=======
chunk_size: 512
chunk_overlap: 100
>>>>>>> 45e25d83


# https://chat.deepseek.com/a/chat/s/28913c5d-1f62-40b0-9247-4655994fe16b
# 3000 c => 750 tokens => 
# 1 p => 2000 c => 500 tokens<|MERGE_RESOLUTION|>--- conflicted
+++ resolved
@@ -1,13 +1,8 @@
 defaults:
   - base
 name: markdown_splitter
-<<<<<<< HEAD
-chunk_size: 300
-chunk_overlap: 60
-=======
 chunk_size: 512
 chunk_overlap: 100
->>>>>>> 45e25d83
 
 
 # https://chat.deepseek.com/a/chat/s/28913c5d-1f62-40b0-9247-4655994fe16b
