defaults:
  - _self_  # TODO: Silences the hydra version migration warning (PLEASE REVIEW FOR BREAKING CHANGES)
  - chunker: recursive_splitter #semantic_splitter
  - retriever: multiQuery
  - rag: ChatBotRag

llm_params: &llm_params
  temperature: 0.1
  timeout: 60
  max_retries: 2
  logprobs: true

llm:
  <<: *llm_params
  base_url: ${oc.env:BASE_URL}
  model: ${oc.env:MODEL}
  api_key: ${oc.env:API_KEY}

vlm:
  <<: *llm_params
  base_url: ${oc.env:VLM_BASE_URL}
  model: ${oc.env:VLM_MODEL}  
  api_key: ${oc.env:VLM_API_KEY}

semaphore:
  llm_semaphore: ${oc.decode:${oc.env:LLM_SEMAPHORE, 10}}
  vlm_semaphore: ${oc.decode:${oc.env:VLM_SEMAPHORE, 10}}

embedder:
  type: huggingface
<<<<<<< HEAD
  model_name: ${oc.env:EMBEDDER_MODEL_NAME}
=======
  model_name: ${oc.env:EMBEDDER_MODEL_NAME, jinaai/jina-embeddings-v3}
  base_url: ${oc.env:EMBEDDER_BASE_URL, http://vllm:8000/v1}
  api_key: ${oc.env:EMBEDDER_API_KEY, None}
>>>>>>> 5cebed2e
  
vectordb:
  host: ${oc.env:VDB_HOST, milvus}
  port: ${oc.env:VDB_iPORT, 19530}
  connector_name: ${oc.env:VDB_CONNECTOR_NAME, milvus}
  collection_name: vdb_test 
  hybrid_mode: true
  enable: true

reranker:
  enable: ${oc.decode:${oc.env:RERANKER_ENABLED, true}}
  model_name: ${oc.env:RERANKER_MODEL, jinaai/jina-colbert-v2}
  reranker_type: ${oc.decode:${oc.env:RERANKER_MODEL_TYPE, colbert}}
  top_k: ${oc.decode:${oc.env:RERANKER_TOP_K, 4}}

grader:
  enable: false

verbose:
  verbose: true
  level: INFO

paths:
  prompts_dir: ${oc.env:PROMPTS_DIR, ../prompts/example3}
  data_dir: ${oc.env:DATA_DIR, ../data}
  volumes_dir: ${oc.env:DATA_VOLUME_DIRECTORY, /app/volumes}

prompt:
  rag_sys_pmpt: rag_sys_prompt_template.txt # rag_sys_pmpt_tmpl_ifa.txt
  contextualizer_pmpt: contextualizer_pmpt.txt

loader:
  image_captioning: false
  save_markdown: true
  audio_model: ${oc.env:WHISPER_MODEL, base}
  file_loaders:
    txt: TextLoader
    pdf: ${oc.env:PDFLoader, DoclingLoader}  # DoclingLoader # MarkerLoader # PyMuPDFLoader # Custompymupdf4llm
    docx: MarkItDownLoader
    pptx: PPTXLoader
    doc: DocLoader
    png: ImageLoader
    jpeg: ImageLoader
    jpg: ImageLoader
    wav: VideoAudioLoader
    mp3: VideoAudioLoader
    mp4: VideoAudioLoader
    ogg: VideoAudioLoader
    flv: VideoAudioLoader
    wma: VideoAudioLoader
    aac: VideoAudioLoader
<<<<<<< HEAD
    jpg: ImageLoader
    jpeg: ImageLoader
    png: ImageLoader
    webp: ImageLoader
    # odt: CustomDocLoader
=======
>>>>>>> 5cebed2e

ray:
  num_gpus: ${oc.decode:${oc.env:RAY_NUM_GPUS, 0.1}}
  pool_size: ${oc.decode:${oc.env:RAY_POOL_SIZE, 1}}
  max_tasks_per_worker: ${oc.decode:${oc.env:RAY_MAX_TASKS_PER_WORKER, 5}}
  n_parallel_indexation: ${oc.decode:${oc.env:N_PARALLEL_INDEXATION, 2}}<|MERGE_RESOLUTION|>--- conflicted
+++ resolved
@@ -28,13 +28,9 @@
 
 embedder:
   type: huggingface
-<<<<<<< HEAD
-  model_name: ${oc.env:EMBEDDER_MODEL_NAME}
-=======
   model_name: ${oc.env:EMBEDDER_MODEL_NAME, jinaai/jina-embeddings-v3}
   base_url: ${oc.env:EMBEDDER_BASE_URL, http://vllm:8000/v1}
   api_key: ${oc.env:EMBEDDER_API_KEY, None}
->>>>>>> 5cebed2e
   
 vectordb:
   host: ${oc.env:VDB_HOST, milvus}
@@ -86,14 +82,6 @@
     flv: VideoAudioLoader
     wma: VideoAudioLoader
     aac: VideoAudioLoader
-<<<<<<< HEAD
-    jpg: ImageLoader
-    jpeg: ImageLoader
-    png: ImageLoader
-    webp: ImageLoader
-    # odt: CustomDocLoader
-=======
->>>>>>> 5cebed2e
 
 ray:
   num_gpus: ${oc.decode:${oc.env:RAY_NUM_GPUS, 0.1}}
