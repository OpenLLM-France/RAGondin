--- conflicted
+++ resolved
@@ -74,13 +74,10 @@
     wav: VideoAudioLoader
     mp3: VideoAudioLoader
     mp4: VideoAudioLoader
-<<<<<<< HEAD
     ogg: VideoAudioLoader
     flv: VideoAudioLoader
     wma: VideoAudioLoader
     aac: VideoAudioLoader
-    # odt: CustomDocLoader
-=======
     # odt: CustomDocLoader
 
 ray:
@@ -88,5 +85,4 @@
   num_gpus: ${oc.decode:${oc.env:RAY_NUM_GPUS, 1}}
   compute_concurrency: ${oc.decode:${oc.env:RAY_INDEX_CONCURRENCY, 2}}
   chunk_concurrency: ${oc.decode:${oc.env:RAY_CHUNK_CONCURRENCY, 2}}
-  serialize_concurrency: ${oc.decode:${oc.env:RAY_SERIALIZE_CONCURRENCY, 2}}
->>>>>>> 6e875a43
+  serialize_concurrency: ${oc.decode:${oc.env:RAY_SERIALIZE_CONCURRENCY, 2}}