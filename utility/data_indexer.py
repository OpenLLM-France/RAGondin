#!/usr/bin/env python3

import httpx
import argparse
<<<<<<< HEAD
from loguru import logger
=======
>>>>>>> 45e25d83
from pathlib import Path
from loguru import logger

<<<<<<< HEAD
=======

>>>>>>> 45e25d83
parser = argparse.ArgumentParser(description="Index documents from local file system")
parser.add_argument(
    "-u",
    "--url",
    default="http://localhost:8080",
    type=str,
    help="The base url of your RAGondin instance",
)
parser.add_argument(
    "-a", "--auth", required=False, type=str, help="AUTH_KEY (see the .env.example"
)
parser.add_argument(
    "-d",
    "--dir",
    required=True,
    type=str,
    help="The location of the documents to index",
)
parser.add_argument(
    "-p", "--partition", required=True, type=str, help="Target partition"
)
args = parser.parse_args()

headers = {"accept": "application/json"}
if args.auth is not None and len(args.auth) > 0:
    headers["Authorization"] = f"Bearer {args.auth}"

dir_path = Path(args.dir).resolve()


def __check_api(base_url):
    try:
        response = httpx.get(f"{base_url}/health_check", headers=headers)
        if response.status_code == 200:
            logger.info("API is up and running")

    except httpx.RequestError as e:
        logger.debug(f"An error occurred: {e}")
        raise e


def __check_file_exists(base_url, partition, file_name, headers):
    try:
        url = f"{base_url}/partition/check-file/{partition}/file/{file_name}"
        response = httpx.get(url, headers=headers, timeout=60)
        if 200 == response.status_code:
            return True
    except Exception as e:
        logger.debug(f"An error occurred: {e}")
        raise e

    return False


__check_api(args.url)

print(dir_path.is_dir())

for file_path in dir_path.glob("**/*"):
    logger.info(f"file: {file_path}")
    if file_path.is_file():
        file_ext = file_path.suffix[1:]  # Get the file extension without the dot
        filename = file_path.name  # Get the filename without the directory path

        file_id = filename  # or generate a unique ID if necessary

        if __check_file_exists(args.url, args.partition, filename, headers):
            logger.info(f'"{filename}" exists')
            continue
        else:
            logger.info(f'"{filename}" doesn\'t exist')

        # file_id = str(uuid.uuid4())

        url_template = f"{args.url}/indexer/partition/{args.partition}/file/{file_id}"
        url = url_template.format(partition_name=args.partition, file_id=file_id)

        with open(file_path, "rb") as f:
            files = {
                "file": (filename, f, f"application/{file_ext}"),
                "metadata": (None, ""),
            }

            response = httpx.post(url, files=files, headers=headers, timeout=60)
            print(f"Uploaded {filename}: {response.status_code} - {response.text}")


# How to run this code:
# uv run python utility/data_indexer.py -d /path/to/your/documents -p your_partition_name -u http://localhost:8080 -a your_auth_key<|MERGE_RESOLUTION|>--- conflicted
+++ resolved
@@ -2,17 +2,10 @@
 
 import httpx
 import argparse
-<<<<<<< HEAD
-from loguru import logger
-=======
->>>>>>> 45e25d83
 from pathlib import Path
 from loguru import logger
 
-<<<<<<< HEAD
-=======
 
->>>>>>> 45e25d83
 parser = argparse.ArgumentParser(description="Index documents from local file system")
 parser.add_argument(
     "-u",
